/******************************************************************************
 * arch/x86/mm.c
 * 
 * Copyright (c) 2002-2005 K A Fraser
 * Copyright (c) 2004 Christian Limpach
 * 
 * This program is free software; you can redistribute it and/or modify
 * it under the terms of the GNU General Public License as published by
 * the Free Software Foundation; either version 2 of the License, or
 * (at your option) any later version.
 * 
 * This program is distributed in the hope that it will be useful,
 * but WITHOUT ANY WARRANTY; without even the implied warranty of
 * MERCHANTABILITY or FITNESS FOR A PARTICULAR PURPOSE.  See the
 * GNU General Public License for more details.
 * 
 * You should have received a copy of the GNU General Public License
 * along with this program; if not, write to the Free Software
 * Foundation, Inc., 59 Temple Place, Suite 330, Boston, MA  02111-1307  USA
 */

/*
 * A description of the x86 page table API:
 * 
 * Domains trap to do_mmu_update with a list of update requests.
 * This is a list of (ptr, val) pairs, where the requested operation
 * is *ptr = val.
 * 
 * Reference counting of pages:
 * ----------------------------
 * Each page has two refcounts: tot_count and type_count.
 * 
 * TOT_COUNT is the obvious reference count. It counts all uses of a
 * physical page frame by a domain, including uses as a page directory,
 * a page table, or simple mappings via a PTE. This count prevents a
 * domain from releasing a frame back to the free pool when it still holds
 * a reference to it.
 * 
 * TYPE_COUNT is more subtle. A frame can be put to one of three
 * mutually-exclusive uses: it might be used as a page directory, or a
 * page table, or it may be mapped writable by the domain [of course, a
 * frame may not be used in any of these three ways!].
 * So, type_count is a count of the number of times a frame is being 
 * referred to in its current incarnation. Therefore, a page can only
 * change its type when its type count is zero.
 * 
 * Pinning the page type:
 * ----------------------
 * The type of a page can be pinned/unpinned with the commands
 * MMUEXT_[UN]PIN_L?_TABLE. Each page can be pinned exactly once (that is,
 * pinning is not reference counted, so it can't be nested).
 * This is useful to prevent a page's type count falling to zero, at which
 * point safety checks would need to be carried out next time the count
 * is increased again.
 * 
 * A further note on writable page mappings:
 * -----------------------------------------
 * For simplicity, the count of writable mappings for a page may not
 * correspond to reality. The 'writable count' is incremented for every
 * PTE which maps the page with the _PAGE_RW flag set. However, for
 * write access to be possible the page directory entry must also have
 * its _PAGE_RW bit set. We do not check this as it complicates the 
 * reference counting considerably [consider the case of multiple
 * directory entries referencing a single page table, some with the RW
 * bit set, others not -- it starts getting a bit messy].
 * In normal use, this simplification shouldn't be a problem.
 * However, the logic can be added if required.
 * 
 * One more note on read-only page mappings:
 * -----------------------------------------
 * We want domains to be able to map pages for read-only access. The
 * main reason is that page tables and directories should be readable
 * by a domain, but it would not be safe for them to be writable.
 * However, domains have free access to rings 1 & 2 of the Intel
 * privilege model. In terms of page protection, these are considered
 * to be part of 'supervisor mode'. The WP bit in CR0 controls whether
 * read-only restrictions are respected in supervisor mode -- if the 
 * bit is clear then any mapped page is writable.
 * 
 * We get round this by always setting the WP bit and disallowing 
 * updates to it. This is very unlikely to cause a problem for guest
 * OS's, which will generally use the WP bit to simplify copy-on-write
 * implementation (in that case, OS wants a fault when it writes to
 * an application-supplied buffer).
 */

#include <xen/config.h>
#include <xen/init.h>
#include <xen/kernel.h>
#include <xen/lib.h>
#include <xen/mm.h>
#include <xen/sched.h>
#include <xen/errno.h>
#include <xen/perfc.h>
#include <xen/irq.h>
#include <xen/softirq.h>
#include <asm/shadow.h>
#include <asm/page.h>
#include <asm/flushtlb.h>
#include <asm/io.h>
#include <asm/uaccess.h>
#include <asm/domain_page.h>
#include <asm/ldt.h>
#include <asm/x86_emulate.h>

#ifdef VERBOSE
#define MEM_LOG(_f, _a...)                           \
<<<<<<< HEAD
  printk("DOM%u: MEM_LOG(line=%d) " _f "\n", \
=======
  printk("DOM%u: (file=mm.c, line=%d) " _f "\n", \
>>>>>>> 574a4322
         current->domain->id , __LINE__ , ## _a )
#else
#define MEM_LOG(_f, _a...) ((void)0)
#endif

static void free_l2_table(struct pfn_info *page);
static void free_l1_table(struct pfn_info *page);

static int mod_l2_entry(l2_pgentry_t *, l2_pgentry_t, unsigned long);
static int mod_l1_entry(l1_pgentry_t *, l1_pgentry_t);

/* Used to defer flushing of memory structures. */
static struct {
#define DOP_FLUSH_TLB   (1<<0) /* Flush the TLB.                 */
#define DOP_RELOAD_LDT  (1<<1) /* Reload the LDT shadow mapping. */
    unsigned long  deferred_ops;
    /* If non-NULL, specifies a foreign subject domain for some operations. */
    struct domain *foreign;
} __cacheline_aligned percpu_info[NR_CPUS];

/*
 * Returns the current foreign domain; defaults to the currently-executing
 * domain if a foreign override hasn't been specified.
 */
#define FOREIGNDOM (percpu_info[smp_processor_id()].foreign ? : current->domain)

/* Private domain structs for DOMID_XEN and DOMID_IO. */
static struct domain *dom_xen, *dom_io;

/* Frame table and its size in pages. */
struct pfn_info *frame_table;
unsigned long frame_table_size;
unsigned long max_page;

void __init init_frametable(void)
{
    unsigned long i, p;

    frame_table      = (struct pfn_info *)FRAMETABLE_VIRT_START;
    frame_table_size = max_page * sizeof(struct pfn_info);
    frame_table_size = (frame_table_size + PAGE_SIZE - 1) & PAGE_MASK;

    for ( i = 0; i < frame_table_size; i += (4UL << 20) )
    {
        p = alloc_boot_pages(min(frame_table_size - i, 4UL << 20), 4UL << 20);
        if ( p == 0 )
            panic("Not enough memory for frame table\n");
        map_pages(idle_pg_table, FRAMETABLE_VIRT_START + i, p, 
                  4UL << 20, PAGE_HYPERVISOR);
    }

    memset(frame_table, 0, frame_table_size);
}

void arch_init_memory(void)
{
    extern void subarch_init_memory(struct domain *);

    memset(percpu_info, 0, sizeof(percpu_info));

    /*
     * Initialise our DOMID_XEN domain.
     * Any Xen-heap pages that we will allow to be mapped will have
     * their domain field set to dom_xen.
     */
    dom_xen = alloc_domain_struct();
    atomic_set(&dom_xen->refcnt, 1);
    dom_xen->id = DOMID_XEN;

    /*
     * Initialise our DOMID_IO domain.
     * This domain owns no pages but is considered a special case when
     * mapping I/O pages, as the mappings occur at the priv of the caller.
     */
    dom_io = alloc_domain_struct();
    atomic_set(&dom_io->refcnt, 1);
    dom_io->id = DOMID_IO;

    subarch_init_memory(dom_xen);
}

void write_ptbase(struct exec_domain *ed)
{
    write_cr3(pagetable_val(ed->arch.monitor_table));
}

static void __invalidate_shadow_ldt(struct exec_domain *d)
{
    int i;
    unsigned long pfn;
    struct pfn_info *page;
    
    d->arch.shadow_ldt_mapcnt = 0;

    for ( i = 16; i < 32; i++ )
    {
        pfn = l1_pgentry_to_pfn(d->arch.perdomain_ptes[i]);
        if ( pfn == 0 ) continue;
        d->arch.perdomain_ptes[i] = mk_l1_pgentry(0);
        page = &frame_table[pfn];
        ASSERT_PAGE_IS_TYPE(page, PGT_ldt_page);
        ASSERT_PAGE_IS_DOMAIN(page, d->domain);
        put_page_and_type(page);
    }

    /* Dispose of the (now possibly invalid) mappings from the TLB.  */
    percpu_info[d->processor].deferred_ops |= DOP_FLUSH_TLB | DOP_RELOAD_LDT;
}


void invalidate_shadow_ldt(struct exec_domain *d)
{
    if ( d->arch.shadow_ldt_mapcnt != 0 )
        __invalidate_shadow_ldt(d);
}


static int alloc_segdesc_page(struct pfn_info *page)
{
    struct desc_struct *descs;
    int i;

    descs = map_domain_mem((page-frame_table) << PAGE_SHIFT);

    for ( i = 0; i < 512; i++ )
        if ( unlikely(!check_descriptor(&descs[i])) )
            goto fail;

    unmap_domain_mem(descs);
    return 1;

 fail:
    unmap_domain_mem(descs);
    return 0;
}


/* Map shadow page at offset @off. */
int map_ldt_shadow_page(unsigned int off)
{
    struct exec_domain *ed = current;
    struct domain *d = ed->domain;
    unsigned long l1e, nl1e, gpfn, gmfn;
    unsigned gva = ed->arch.ldt_base + (off << PAGE_SHIFT);
    int res;

#if defined(__x86_64__)
    /* If in user mode, switch to kernel mode just to read LDT mapping. */
    extern void toggle_guest_mode(struct exec_domain *);
    int user_mode = !(ed->arch.flags & TF_kernel_mode);
#define TOGGLE_MODE() if ( user_mode ) toggle_guest_mode(ed)
#elif defined(__i386__)
#define TOGGLE_MODE() ((void)0)
#endif

    BUG_ON(unlikely(in_irq()));

<<<<<<< HEAD
    shadow_sync_va(ed, gva);
    __get_user(l1e, (unsigned long *)&linear_pg_table[l1_linear_offset(gva)]);

    if ( unlikely(!(l1e & _PAGE_PRESENT)) )
        return 0;

    gpfn = l1_pgentry_to_pfn(mk_l1_pgentry(l1e));
    gmfn = __gpfn_to_mfn(d, gpfn);
    if ( unlikely(!VALID_MFN(gmfn)) )
        return 0;

    if ( unlikely(shadow_mode_enabled(d)) )
    {
        shadow_lock(d);
        shadow_remove_all_write_access(d, gpfn, gmfn);
    }

    res = get_page_and_type(&frame_table[gmfn], d, PGT_ldt_page);

    if ( unlikely(shadow_mode_enabled(d)) )
        shadow_unlock(d);
=======
    TOGGLE_MODE();
    __get_user(l1e, (unsigned long *)
               &linear_pg_table[l1_linear_offset(ed->arch.ldt_base) + off]);
    TOGGLE_MODE();
>>>>>>> 574a4322

    if ( unlikely(!res) )
        return 0;

    nl1e = (l1e & ~PAGE_MASK) | (gmfn << PAGE_SHIFT) | _PAGE_RW;

    ed->arch.perdomain_ptes[off + 16] = mk_l1_pgentry(nl1e);
    ed->arch.shadow_ldt_mapcnt++;

    return 1;
}


static int get_page_from_pagenr(unsigned long page_nr, struct domain *d)
{
    struct pfn_info *page = &frame_table[page_nr];

    if ( unlikely(!pfn_is_ram(page_nr)) )
    {
        MEM_LOG("Pfn %p is not RAM", page_nr);
        return 0;
    }

    if ( unlikely(!get_page(page, d)) )
    {
        MEM_LOG("Could not get page ref for pfn %p", page_nr);
        return 0;
    }

    return 1;
}


static int get_page_and_type_from_pagenr(unsigned long page_nr, 
                                         u32 type,
                                         struct domain *d)
{
    struct pfn_info *page = &frame_table[page_nr];

    if ( unlikely(!get_page_from_pagenr(page_nr, d)) )
        return 0;

    if ( unlikely(!get_page_type(page, type)) )
    {
        if ( (type & PGT_type_mask) != PGT_l1_page_table )
            MEM_LOG("Bad page type for pfn %p (%08x)", 
                    page_nr, page->u.inuse.type_info);
        put_page(page);
        return 0;
    }

    return 1;
}


/*
 * We allow root tables to map each other (a.k.a. linear page tables). It
 * needs some special care with reference counts and access permissions:
 *  1. The mapping entry must be read-only, or the guest may get write access
 *     to its own PTEs.
 *  2. We must only bump the reference counts for an *already validated*
 *     L2 table, or we can end up in a deadlock in get_page_type() by waiting
 *     on a validation that is required to complete that validation.
 *  3. We only need to increment the reference counts for the mapped page
 *     frame if it is mapped by a different root table. This is sufficient and
 *     also necessary to allow validation of a root table mapping itself.
 */
static int 
get_linear_pagetable(
    root_pgentry_t re, unsigned long re_pfn, struct domain *d)
{
    u32 x, y;
    struct pfn_info *page;
    unsigned long pfn;

    ASSERT( !shadow_mode_enabled(d) );

    if ( (root_pgentry_val(re) & _PAGE_RW) )
    {
        MEM_LOG("Attempt to create linear p.t. with write perms");
        return 0;
    }

    if ( (pfn = root_pgentry_to_pfn(re)) != re_pfn )
    {
        /* Make sure the mapped frame belongs to the correct domain. */
        if ( unlikely(!get_page_from_pagenr(pfn, d)) )
            return 0;

        /*
         * Make sure that the mapped frame is an already-validated L2 table. 
         * If so, atomically increment the count (checking for overflow).
         */
        page = &frame_table[pfn];
        y = page->u.inuse.type_info;
        do {
            x = y;
            if ( unlikely((x & PGT_count_mask) == PGT_count_mask) ||
                 unlikely((x & (PGT_type_mask|PGT_validated)) != 
                          (PGT_root_page_table|PGT_validated)) )
            {
                put_page(page);
                return 0;
            }
        }
        while ( (y = cmpxchg(&page->u.inuse.type_info, x, x + 1)) != x );
    }

    return 1;
}


int
get_page_from_l1e(
    l1_pgentry_t l1e, struct domain *d)
{
    unsigned long l1v = l1_pgentry_val(l1e);
    unsigned long mfn = l1_pgentry_to_pfn(l1e);
    struct pfn_info *page = &frame_table[mfn];
    extern int domain_iomem_in_pfn(struct domain *d, unsigned long pfn);

    if ( !(l1v & _PAGE_PRESENT) )
        return 1;

    if ( unlikely(l1v & L1_DISALLOW_MASK) )
    {
        MEM_LOG("Bad L1 type settings %p %p", l1v, l1v & L1_DISALLOW_MASK);
        return 0;
    }

    if ( unlikely(!pfn_is_ram(mfn)) )
    {
        /* Revert to caller privileges if FD == DOMID_IO. */
        if ( d == dom_io )
            d = current->domain;

        if ( IS_PRIV(d) )
            return 1;

        if ( IS_CAPABLE_PHYSDEV(d) )
            return domain_iomem_in_pfn(d, mfn);

        MEM_LOG("Non-privileged attempt to map I/O space %p", mfn);
        return 0;
    }

    return ((l1v & _PAGE_RW) ?
            get_page_and_type(page, d, PGT_writable_page) :
            get_page(page, d));
}


/* NB. Virtual address 'l2e' maps to a machine address within frame 'pfn'. */
static int 
get_page_from_l2e(
    l2_pgentry_t l2e, unsigned long pfn,
    struct domain *d, unsigned long va_idx)
{
    int rc;

    ASSERT( !shadow_mode_enabled(d) );

    if ( !(l2_pgentry_val(l2e) & _PAGE_PRESENT) )
        return 1;

    if ( unlikely((l2_pgentry_val(l2e) & L2_DISALLOW_MASK)) )
    {
        MEM_LOG("Bad L2 page type settings %p",
                l2_pgentry_val(l2e) & L2_DISALLOW_MASK);
        return 0;
    }

    rc = get_page_and_type_from_pagenr(
        l2_pgentry_to_pfn(l2e), 
        PGT_l1_page_table | (va_idx<<PGT_va_shift), d);

#if defined(__i386__)
    return rc ? rc : get_linear_pagetable(l2e, pfn, d);
#elif defined(__x86_64__)
    return rc;
#endif
}


#ifdef __x86_64__

static int 
get_page_from_l3e(
    l3_pgentry_t l3e, unsigned long pfn, struct domain *d)
{
    if ( !(l3_pgentry_val(l3e) & _PAGE_PRESENT) )
        return 1;

    if ( unlikely((l3_pgentry_val(l3e) & L3_DISALLOW_MASK)) )
    {
        MEM_LOG("Bad L3 page type settings %p",
                l3_pgentry_val(l3e) & L3_DISALLOW_MASK);
        return 0;
    }

    return get_page_and_type_from_pagenr(
        l3_pgentry_to_pfn(l3e), PGT_l2_page_table, d);
}


static int 
get_page_from_l4e(
    l4_pgentry_t l4e, unsigned long pfn, struct domain *d)
{
    int rc;

    if ( !(l4_pgentry_val(l4e) & _PAGE_PRESENT) )
        return 1;

    if ( unlikely((l4_pgentry_val(l4e) & L4_DISALLOW_MASK)) )
    {
        MEM_LOG("Bad L4 page type settings %p",
                l4_pgentry_val(l4e) & L4_DISALLOW_MASK);
        return 0;
    }

    rc = get_page_and_type_from_pagenr(
        l4_pgentry_to_pfn(l4e), PGT_l3_page_table, d);

    if ( unlikely(!rc) )
        return get_linear_pagetable(l4e, pfn, d);

    return 1;
}

#endif /* __x86_64__ */


void put_page_from_l1e(l1_pgentry_t l1e, struct domain *d)
{
    unsigned long    l1v  = l1_pgentry_val(l1e);
    unsigned long    pfn  = l1_pgentry_to_pfn(l1e);
    struct pfn_info *page = &frame_table[pfn];
    struct domain   *e;

    if ( !(l1v & _PAGE_PRESENT) || !pfn_is_ram(pfn) )
        return;

    e = page_get_owner(page);
    if ( unlikely(e != d) )
    {
        /*
         * Unmap a foreign page that may have been mapped via a grant table.
         * Note that this can fail for a privileged domain that can map foreign
         * pages via MMUEXT_SET_FOREIGNDOM. Such domains can have some mappings
         * counted via a grant entry and some counted directly in the page
         * structure's reference count. Note that reference counts won't get
         * dangerously confused as long as we always try to decrement the
         * grant entry first. We may end up with a mismatch between which
         * mappings and which unmappings are counted via the grant entry, but
         * really it doesn't matter as privileged domains have carte blanche.
         */
        if ( likely(gnttab_check_unmap(e, d, pfn, !(l1v & _PAGE_RW))) )
            return;
        /* Assume this mapping was made via MMUEXT_SET_FOREIGNDOM... */
    }

    if ( l1v & _PAGE_RW )
    {
        put_page_and_type(page);
    }
    else
    {
        /* We expect this is rare so we blow the entire shadow LDT. */
        if ( unlikely(((page->u.inuse.type_info & PGT_type_mask) == 
                       PGT_ldt_page)) &&
             unlikely(((page->u.inuse.type_info & PGT_count_mask) != 0)) )

            // XXX SMP BUG?
            invalidate_shadow_ldt(e->exec_domain[0]);
        put_page(page);
    }
}


/*
 * NB. Virtual address 'l2e' maps to a machine address within frame 'pfn'.
 * Note also that this automatically deals correctly with linear p.t.'s.
 */
static void put_page_from_l2e(l2_pgentry_t l2e, unsigned long pfn)
{
    if ( (l2_pgentry_val(l2e) & _PAGE_PRESENT) && 
         (l2_pgentry_to_pfn(l2e) != pfn) )
        put_page_and_type(&frame_table[l2_pgentry_to_pfn(l2e)]);
}


#ifdef __x86_64__

static void put_page_from_l3e(l3_pgentry_t l3e, unsigned long pfn)
{
    if ( (l3_pgentry_val(l3e) & _PAGE_PRESENT) && 
         (l3_pgentry_to_pfn(l3e) != pfn) )
        put_page_and_type(&frame_table[l3_pgentry_to_pfn(l3e)]);
}


static void put_page_from_l4e(l4_pgentry_t l4e, unsigned long pfn)
{
    if ( (l4_pgentry_val(l4e) & _PAGE_PRESENT) && 
         (l4_pgentry_to_pfn(l4e) != pfn) )
        put_page_and_type(&frame_table[l4_pgentry_to_pfn(l4e)]);
}

#endif /* __x86_64__ */


static int alloc_l1_table(struct pfn_info *page)
{
    struct domain *d = page_get_owner(page);
    unsigned long  pfn = page_to_pfn(page);
    l1_pgentry_t  *pl1e;
    int            i;

    ASSERT( !shadow_mode_enabled(d) );

    pl1e = map_domain_mem(pfn << PAGE_SHIFT);

    for ( i = 0; i < L1_PAGETABLE_ENTRIES; i++ )
        if ( is_guest_l1_slot(i) &&
             unlikely(!get_page_from_l1e(pl1e[i], d)) )
            goto fail;

    unmap_domain_mem(pl1e);
    return 1;

 fail:
    while ( i-- > 0 )
        if ( is_guest_l1_slot(i) )
            put_page_from_l1e(pl1e[i], d);

    unmap_domain_mem(pl1e);
    return 0;
}


static int alloc_l2_table(struct pfn_info *page)
{
    struct domain *d = page_get_owner(page);
    unsigned long  pfn = page_to_pfn(page);
    l2_pgentry_t  *pl2e;
    int            i;

    if ( (PGT_base_page_table == PGT_l2_page_table) &&
         shadow_mode_enabled(d) )
        return 1;
    ASSERT( !shadow_mode_enabled(d) );
   
    pl2e = map_domain_mem(pfn << PAGE_SHIFT);

    for ( i = 0; i < L2_PAGETABLE_ENTRIES; i++ )
        if ( is_guest_l2_slot(i) &&
             unlikely(!get_page_from_l2e(pl2e[i], pfn, d, i)) )
            goto fail;

#if defined(__i386__)
    /* Xen private mappings. */
    memcpy(&pl2e[ROOT_PAGETABLE_FIRST_XEN_SLOT],
           &idle_pg_table[ROOT_PAGETABLE_FIRST_XEN_SLOT],
           ROOT_PAGETABLE_XEN_SLOTS * sizeof(l2_pgentry_t));
    pl2e[l2_table_offset(LINEAR_PT_VIRT_START)] =
        mk_l2_pgentry((pfn << PAGE_SHIFT) | __PAGE_HYPERVISOR);
    pl2e[l2_table_offset(PERDOMAIN_VIRT_START)] =
        mk_l2_pgentry(__pa(page_get_owner(page)->arch.mm_perdomain_pt) | 
                      __PAGE_HYPERVISOR);
#endif

    unmap_domain_mem(pl2e);
    return 1;

 fail:
    while ( i-- > 0 )
        if ( is_guest_l2_slot(i) )
            put_page_from_l2e(pl2e[i], pfn);

    unmap_domain_mem(pl2e);
    return 0;
}


#ifdef __x86_64__

static int alloc_l3_table(struct pfn_info *page)
{
    struct domain *d = page_get_owner(page);
    unsigned long  pfn = page_to_pfn(page);
    l3_pgentry_t  *pl3e = page_to_virt(page);
    int            i;

    ASSERT( !shadow_mode_enabled(d) );

    for ( i = 0; i < L3_PAGETABLE_ENTRIES; i++ )
        if ( is_guest_l3_slot(i) &&
             unlikely(!get_page_from_l3e(pl3e[i], pfn, d)) )
            goto fail;

    return 1;

 fail:
    while ( i-- > 0 )
        if ( is_guest_l3_slot(i) )
            put_page_from_l3e(pl3e[i], pfn);

    return 0;
}


static int alloc_l4_table(struct pfn_info *page)
{
    struct domain *d = page_get_owner(page);
    unsigned long  pfn = page_to_pfn(page);
    l4_pgentry_t  *pl4e = page_to_virt(page);
    int            i;

    if ( (PGT_base_page_table == PGT_l4_page_table) &&
         shadow_mode_enabled(d) )
        return 1;
    ASSERT( !shadow_mode_enabled(d) );

    for ( i = 0; i < L4_PAGETABLE_ENTRIES; i++ )
        if ( is_guest_l4_slot(i) &&
             unlikely(!get_page_from_l4e(pl4e[i], pfn, d)) )
            goto fail;

    /* Xen private mappings. */
    memcpy(&pl4e[ROOT_PAGETABLE_FIRST_XEN_SLOT],
           &idle_pg_table[ROOT_PAGETABLE_FIRST_XEN_SLOT],
           ROOT_PAGETABLE_XEN_SLOTS * sizeof(l4_pgentry_t));
    pl4e[l4_table_offset(LINEAR_PT_VIRT_START)] =
        mk_l4_pgentry((pfn << PAGE_SHIFT) | __PAGE_HYPERVISOR);
    pl4e[l4_table_offset(PERDOMAIN_VIRT_START)] =
        mk_l4_pgentry(__pa(page_get_owner(page)->arch.mm_perdomain_l3) | 
                      __PAGE_HYPERVISOR);

    return 1;

 fail:
    while ( i-- > 0 )
        if ( is_guest_l4_slot(i) )
            put_page_from_l4e(pl4e[i], pfn);

    return 0;
}

#endif /* __x86_64__ */


static void free_l1_table(struct pfn_info *page)
{
    struct domain *d = page_get_owner(page);
    unsigned long pfn = page_to_pfn(page);
    l1_pgentry_t *pl1e;
    int i;

    pl1e = map_domain_mem(pfn << PAGE_SHIFT);

    for ( i = 0; i < L1_PAGETABLE_ENTRIES; i++ )
        if ( is_guest_l1_slot(i) )
            put_page_from_l1e(pl1e[i], d);

    unmap_domain_mem(pl1e);
}


static void free_l2_table(struct pfn_info *page)
{
    unsigned long pfn = page_to_pfn(page);
    l2_pgentry_t *pl2e;
    int i;

    pl2e = map_domain_mem(pfn << PAGE_SHIFT);

    for ( i = 0; i < L2_PAGETABLE_ENTRIES; i++ )
        if ( is_guest_l2_slot(i) )
            put_page_from_l2e(pl2e[i], pfn);

    unmap_domain_mem(pl2e);
}


#ifdef __x86_64__

static void free_l3_table(struct pfn_info *page)
{
    unsigned long pfn = page_to_pfn(page);
    l3_pgentry_t *pl3e = page_to_virt(page);
    int           i;

    for ( i = 0; i < L3_PAGETABLE_ENTRIES; i++ )
        if ( is_guest_l3_slot(i) )
            put_page_from_l3e(pl3e[i], pfn);
}


static void free_l4_table(struct pfn_info *page)
{
    unsigned long pfn = page_to_pfn(page);
    l4_pgentry_t *pl4e = page_to_virt(page);
    int           i;

    for ( i = 0; i < L4_PAGETABLE_ENTRIES; i++ )
        if ( is_guest_l4_slot(i) )
            put_page_from_l4e(pl4e[i], pfn);
}

#endif /* __x86_64__ */


static inline int update_l1e(l1_pgentry_t *pl1e, 
                             l1_pgentry_t  ol1e, 
                             l1_pgentry_t  nl1e)
{
    unsigned long o = l1_pgentry_val(ol1e);
    unsigned long n = l1_pgentry_val(nl1e);

    if ( unlikely(cmpxchg_user(pl1e, o, n) != 0) ||
         unlikely(o != l1_pgentry_val(ol1e)) )
    {
        MEM_LOG("Failed to update %p -> %p: saw %p",
                l1_pgentry_val(ol1e), l1_pgentry_val(nl1e), o);
        return 0;
    }

    return 1;
}


/* Update the L1 entry at pl1e to new value nl1e. */
static int mod_l1_entry(l1_pgentry_t *pl1e, l1_pgentry_t nl1e)
{
    l1_pgentry_t ol1e;
    unsigned long _ol1e;
    struct domain *d = current->domain;

    ASSERT( !shadow_mode_enabled(d) );

    if ( unlikely(__get_user(_ol1e, (unsigned long *)pl1e) != 0) )
        return 0;
    ol1e = mk_l1_pgentry(_ol1e);

    if ( l1_pgentry_val(nl1e) & _PAGE_PRESENT )
    {
        if ( unlikely(l1_pgentry_val(nl1e) & L1_DISALLOW_MASK) )
        {
            MEM_LOG("Bad L1 type settings %p", 
                    l1_pgentry_val(nl1e) & L1_DISALLOW_MASK);
            return 0;
        }

        /* Fast path for identical mapping, r/w and presence. */
        if ( ((l1_pgentry_val(ol1e) ^ l1_pgentry_val(nl1e)) & 
              ((PADDR_MASK & PAGE_MASK) | _PAGE_RW | _PAGE_PRESENT)) == 0 )
            return update_l1e(pl1e, ol1e, nl1e);

        if ( unlikely(!get_page_from_l1e(nl1e, FOREIGNDOM)) )
            return 0;
        
        if ( unlikely(!update_l1e(pl1e, ol1e, nl1e)) )
        {
            put_page_from_l1e(nl1e, d);
            return 0;
        }
    }
    else
    {
        if ( unlikely(!update_l1e(pl1e, ol1e, nl1e)) )
            return 0;
    }
    
    put_page_from_l1e(ol1e, d);
    return 1;
}


#define UPDATE_ENTRY(_t,_p,_o,_n) ({                                    \
    unsigned long __o = cmpxchg((unsigned long *)(_p),                  \
                                _t ## _pgentry_val(_o),                 \
                                _t ## _pgentry_val(_n));                \
    if ( __o != _t ## _pgentry_val(_o) )                                \
        MEM_LOG("Failed to update %p -> %p: saw %p",                    \
                _t ## _pgentry_val(_o), _t ## _pgentry_val(_n), __o);   \
    (__o == _t ## _pgentry_val(_o)); })


/* Update the L2 entry at pl2e to new value nl2e. pl2e is within frame pfn. */
static int mod_l2_entry(l2_pgentry_t *pl2e, 
                        l2_pgentry_t nl2e, 
                        unsigned long pfn)
{
    l2_pgentry_t ol2e;
    unsigned long _ol2e;

    if ( unlikely(!is_guest_l2_slot(pgentry_ptr_to_slot(pl2e))) )
    {
        MEM_LOG("Illegal L2 update attempt in Xen-private area %p", pl2e);
        return 0;
    }

    if ( unlikely(__get_user(_ol2e, (unsigned long *)pl2e) != 0) )
        return 0;
    ol2e = mk_l2_pgentry(_ol2e);

    if ( l2_pgentry_val(nl2e) & _PAGE_PRESENT )
    {
        if ( unlikely(l2_pgentry_val(nl2e) & L2_DISALLOW_MASK) )
        {
            MEM_LOG("Bad L2 type settings %p", 
                    l2_pgentry_val(nl2e) & L2_DISALLOW_MASK);
            return 0;
        }

        /* Fast path for identical mapping and presence. */
        if ( ((l2_pgentry_val(ol2e) ^ l2_pgentry_val(nl2e)) & 
              ((PADDR_MASK & PAGE_MASK) | _PAGE_PRESENT)) == 0 )
            return UPDATE_ENTRY(l2, pl2e, ol2e, nl2e);

        if ( unlikely(!get_page_from_l2e(nl2e, pfn, current->domain,
                                        ((unsigned long)pl2e & 
                                         ~PAGE_MASK) >> 2)) )
            return 0;

        if ( unlikely(!UPDATE_ENTRY(l2, pl2e, ol2e, nl2e)) )
        {
            put_page_from_l2e(nl2e, pfn);
            return 0;
        }
    }
    else
    {
        if ( unlikely(!UPDATE_ENTRY(l2, pl2e, ol2e, nl2e)) )
            return 0;
    }

    put_page_from_l2e(ol2e, pfn);
    return 1;
}


#ifdef __x86_64__

/* Update the L3 entry at pl3e to new value nl3e. pl3e is within frame pfn. */
static int mod_l3_entry(l3_pgentry_t *pl3e, 
                        l3_pgentry_t nl3e, 
                        unsigned long pfn)
{
    l3_pgentry_t ol3e;
    unsigned long _ol3e;

    if ( unlikely(!is_guest_l3_slot(pgentry_ptr_to_slot(pl3e))) )
    {
        MEM_LOG("Illegal L3 update attempt in Xen-private area %p", pl3e);
        return 0;
    }

    if ( unlikely(__get_user(_ol3e, (unsigned long *)pl3e) != 0) )
        return 0;
    ol3e = mk_l3_pgentry(_ol3e);

    if ( l3_pgentry_val(nl3e) & _PAGE_PRESENT )
    {
        if ( unlikely(l3_pgentry_val(nl3e) & L3_DISALLOW_MASK) )
        {
            MEM_LOG("Bad L3 type settings %p", 
                    l3_pgentry_val(nl3e) & L3_DISALLOW_MASK);
            return 0;
        }

        /* Fast path for identical mapping and presence. */
        if ( ((l3_pgentry_val(ol3e) ^ l3_pgentry_val(nl3e)) & 
              ((PADDR_MASK & PAGE_MASK) | _PAGE_PRESENT)) == 0 )
            return UPDATE_ENTRY(l3, pl3e, ol3e, nl3e);

        if ( unlikely(!get_page_from_l3e(nl3e, pfn, current->domain)) )
            return 0;

        if ( unlikely(!UPDATE_ENTRY(l3, pl3e, ol3e, nl3e)) )
        {
            put_page_from_l3e(nl3e, pfn);
            return 0;
        }
        
        put_page_from_l3e(ol3e, pfn);
        return 1;
    }

    if ( unlikely(!UPDATE_ENTRY(l3, pl3e, ol3e, nl3e)) )
        return 0;

    put_page_from_l3e(ol3e, pfn);
    return 1;
}


/* Update the L4 entry at pl4e to new value nl4e. pl4e is within frame pfn. */
static int mod_l4_entry(l4_pgentry_t *pl4e, 
                        l4_pgentry_t nl4e, 
                        unsigned long pfn)
{
    l4_pgentry_t ol4e;
    unsigned long _ol4e;

    if ( unlikely(!is_guest_l4_slot(pgentry_ptr_to_slot(pl4e))) )
    {
        MEM_LOG("Illegal L4 update attempt in Xen-private area %p", pl4e);
        return 0;
    }

    if ( unlikely(__get_user(_ol4e, (unsigned long *)pl4e) != 0) )
        return 0;
    ol4e = mk_l4_pgentry(_ol4e);

    if ( l4_pgentry_val(nl4e) & _PAGE_PRESENT )
    {
        if ( unlikely(l4_pgentry_val(nl4e) & L4_DISALLOW_MASK) )
        {
            MEM_LOG("Bad L4 type settings %p", 
                    l4_pgentry_val(nl4e) & L4_DISALLOW_MASK);
            return 0;
        }

        /* Fast path for identical mapping and presence. */
        if ( ((l4_pgentry_val(ol4e) ^ l4_pgentry_val(nl4e)) & 
              ((PADDR_MASK & PAGE_MASK) | _PAGE_PRESENT)) == 0 )
            return UPDATE_ENTRY(l4, pl4e, ol4e, nl4e);

        if ( unlikely(!get_page_from_l4e(nl4e, pfn, current->domain)) )
            return 0;

        if ( unlikely(!UPDATE_ENTRY(l4, pl4e, ol4e, nl4e)) )
        {
            put_page_from_l4e(nl4e, pfn);
            return 0;
        }
        
        put_page_from_l4e(ol4e, pfn);
        return 1;
    }

    if ( unlikely(!UPDATE_ENTRY(l4, pl4e, ol4e, nl4e)) )
        return 0;

    put_page_from_l4e(ol4e, pfn);
    return 1;
}

#endif /* __x86_64__ */


int alloc_page_type(struct pfn_info *page, unsigned int type)
{
    switch ( type )
    {
    case PGT_l1_page_table:
        return alloc_l1_table(page);
    case PGT_l2_page_table:
        return alloc_l2_table(page);
#ifdef __x86_64__
    case PGT_l3_page_table:
        return alloc_l3_table(page);
    case PGT_l4_page_table:
        return alloc_l4_table(page);
#endif
    case PGT_gdt_page:
    case PGT_ldt_page:
        return alloc_segdesc_page(page);
    default:
        printk("Bad type in alloc_page_type %x t=%x c=%x\n", 
               type, page->u.inuse.type_info,
               page->count_info);
        BUG();
    }

    return 0;
}


void free_page_type(struct pfn_info *page, unsigned int type)
{
    struct domain *owner = page_get_owner(page);
    if ( likely(owner != NULL) && unlikely(shadow_mode_enabled(owner)) )
        return;

    switch ( type )
    {
    case PGT_l1_page_table:
        free_l1_table(page);
        break;

    case PGT_l2_page_table:
        free_l2_table(page);
        break;

#ifdef __x86_64__
    case PGT_l3_page_table:
        free_l3_table(page);
        break;

    case PGT_l4_page_table:
        free_l4_table(page);
        break;
#endif

    default:
        BUG();
    }
}


void put_page_type(struct pfn_info *page)
{
    u32 nx, x, y = page->u.inuse.type_info;

 again:
    do {
        x  = y;
        nx = x - 1;

        ASSERT((x & PGT_count_mask) != 0);

        /*
         * The page should always be validated while a reference is held. The 
         * exception is during domain destruction, when we forcibly invalidate 
         * page-table pages if we detect a referential loop.
         * See domain.c:relinquish_list().
         */
        ASSERT((x & PGT_validated) || 
               test_bit(DF_DYING, &page_get_owner(page)->d_flags));

        if ( unlikely((nx & PGT_count_mask) == 0) )
        {
            /* Record TLB information for flush later. Races are harmless. */
            page->tlbflush_timestamp = tlbflush_current_time();
            
            if ( unlikely((nx & PGT_type_mask) <= PGT_l4_page_table) &&
                 likely(nx & PGT_validated) )
            {
                /*
                 * Page-table pages must be unvalidated when count is zero. The
                 * 'free' is safe because the refcnt is non-zero and validated
                 * bit is clear => other ops will spin or fail.
                 */
                if ( unlikely((y = cmpxchg(&page->u.inuse.type_info, x, 
                                           x & ~PGT_validated)) != x) )
                    goto again;
                /* We cleared the 'valid bit' so we do the clean up. */
                free_page_type(page, x & PGT_type_mask);
                /* Carry on, but with the 'valid bit' now clear. */
                x  &= ~PGT_validated;
                nx &= ~PGT_validated;
            }
        }
        else if ( unlikely(((nx & (PGT_pinned | PGT_count_mask)) == 
                            (PGT_pinned | 1)) &&
                           ((nx & PGT_type_mask) != PGT_writable_page)) )
        {
            /* Page is now only pinned. Make the back pointer mutable again. */
            nx |= PGT_va_mutable;
        }
    }
    while ( unlikely((y = cmpxchg(&page->u.inuse.type_info, x, nx)) != x) );
}


int get_page_type(struct pfn_info *page, u32 type)
{
    u32 nx, x, y = page->u.inuse.type_info;

 again:
    do {
        x  = y;
        nx = x + 1;
        if ( unlikely((nx & PGT_count_mask) == 0) )
        {
            MEM_LOG("Type count overflow on pfn %p", page_to_pfn(page));
            return 0;
        }
        else if ( unlikely((x & PGT_count_mask) == 0) )
        {
            if ( (x & (PGT_type_mask|PGT_va_mask)) != type )
            {
                /*
                 * On type change we check to flush stale TLB entries. This 
                 * may be unnecessary (e.g., page was GDT/LDT) but those
                 * circumstances should be very rare.
                 */
<<<<<<< HEAD
                struct domain *d = page_get_owner(page);

                // XXX SMP bug?
                if ( unlikely(NEED_FLUSH(tlbflush_time[d->exec_domain[0]->
                                                      processor],
                                         page->tlbflush_timestamp)) )
=======
                struct exec_domain *ed;
                unsigned long mask = 0;
                for_each_exec_domain ( page_get_owner(page), ed )
                    mask |= 1 << ed->processor;
                mask = tlbflush_filter_cpuset(mask, page->tlbflush_timestamp);

                if ( unlikely(mask != 0) )
>>>>>>> 574a4322
                {
                    perfc_incrc(need_flush_tlb_flush);
                    flush_tlb_mask(mask);
                }

                /* We lose existing type, back pointer, and validity. */
                nx &= ~(PGT_type_mask | PGT_va_mask | PGT_validated);
                nx |= type;

                /* No special validation needed for writable pages. */
                /* Page tables and GDT/LDT need to be scanned for validity. */
                if ( type == PGT_writable_page )
                    nx |= PGT_validated;
            }
        }
        else if ( unlikely(!(x & PGT_validated)) )
        {
            /* Someone else is updating validation of this page. Wait... */
            while ( (y = page->u.inuse.type_info) == x )
            {
                rep_nop();
                barrier();
            }
            goto again;
        }
        else if ( unlikely((x & (PGT_type_mask|PGT_va_mask)) != type) )
        {
            if ( unlikely((x & PGT_type_mask) != (type & PGT_type_mask) ) )
            {
                if ( ((x & PGT_type_mask) != PGT_l2_page_table) ||
                     ((type & PGT_type_mask) != PGT_l1_page_table) )
                    MEM_LOG("Bad type (saw %08x != exp %08x) for pfn %p",
                            x, type, page_to_pfn(page));
                return 0;
            }
            else if ( (x & PGT_va_mask) == PGT_va_mutable )
            {
                /* The va backpointer is mutable, hence we update it. */
                nx &= ~PGT_va_mask;
                nx |= type; /* we know the actual type is correct */
            }
            else if ( unlikely((x & PGT_va_mask) != (type & PGT_va_mask)) )
            {
                /* This table is potentially mapped at multiple locations. */
                nx &= ~PGT_va_mask;
                nx |= PGT_va_unknown;
            }
        }
    }
    while ( unlikely((y = cmpxchg(&page->u.inuse.type_info, x, nx)) != x) );

    if ( unlikely(!(nx & PGT_validated)) )
    {
        /* Try to validate page type; drop the new reference on failure. */
        if ( unlikely(!alloc_page_type(page, type & PGT_type_mask)) )
        {
            MEM_LOG("Error while validating pfn %p for type %08x."
                    " caf=%08x taf=%08x",
                    page_to_pfn(page), type,
                    page->count_info,
                    page->u.inuse.type_info);
            /* Noone else can get a reference. We hold the only ref. */
            page->u.inuse.type_info = 0;
            return 0;
        }

        /* Noone else is updating simultaneously. */
        __set_bit(_PGT_validated, &page->u.inuse.type_info);
    }

    return 1;
}


int new_guest_cr3(unsigned long mfn)
{
    struct exec_domain *ed = current;
    struct domain *d = ed->domain;
    int okay;
    unsigned long old_base_mfn;

    if ( shadow_mode_enabled(d) )
        okay = get_page_from_pagenr(mfn, d);
    else
        okay = get_page_and_type_from_pagenr(mfn, PGT_root_page_table, d);

    if ( likely(okay) )
    {
        invalidate_shadow_ldt(ed);

        old_base_mfn = pagetable_val(ed->arch.guest_table) >> PAGE_SHIFT;
        ed->arch.guest_table = mk_pagetable(mfn << PAGE_SHIFT);
        update_pagetables(ed); /* update shadow_table and monitor_table */

        write_ptbase(ed);

        if ( shadow_mode_enabled(d) )
            put_page(&frame_table[old_base_mfn]);
        else
            put_page_and_type(&frame_table[old_base_mfn]);

        // CR3 holds its own ref to its shadow...
        //
        if ( shadow_mode_enabled(d) )
        {
            if ( ed->arch.monitor_shadow_ref )
                put_shadow_ref(ed->arch.monitor_shadow_ref);
            ed->arch.monitor_shadow_ref =
                pagetable_val(ed->arch.monitor_table) >> PAGE_SHIFT;
            ASSERT(page_get_owner(&frame_table[ed->arch.monitor_shadow_ref]) == NULL);
            get_shadow_ref(ed->arch.monitor_shadow_ref);
        }
    }
    else
    {
        MEM_LOG("Error while installing new baseptr %p", mfn);
    }

    return okay;
}

static int do_extended_command(unsigned long ptr, unsigned long val)
{
    int okay = 1, cpu = smp_processor_id();
    unsigned int cmd = val & MMUEXT_CMD_MASK, type;
    struct exec_domain *ed = current;
    struct domain *d = ed->domain, *e;
    unsigned long mfn = ptr >> PAGE_SHIFT;
    struct pfn_info *page = &frame_table[mfn];
    u32 x, y, _d, _nd;
    domid_t domid;
    grant_ref_t gntref;

    switch ( cmd )
    {
    case MMUEXT_PIN_L1_TABLE:
        /*
         * We insist that, if you pin an L1 page, it's the first thing that
         * you do to it. This is because we require the backptr to still be
         * mutable. This assumption seems safe.
         */
        type = PGT_l1_page_table | PGT_va_mutable;

    pin_page:
        if ( shadow_mode_enabled(FOREIGNDOM) )
            type = PGT_writable_page;

        okay = get_page_and_type_from_pagenr(mfn, type, FOREIGNDOM);
        if ( unlikely(!okay) )
        {
            MEM_LOG("Error while pinning mfn %p", mfn);
            break;
        }

        if ( unlikely(test_and_set_bit(_PGT_pinned,
                                       &page->u.inuse.type_info)) )
        {
            MEM_LOG("mfn %p already pinned", mfn);
            put_page_and_type(page);
            okay = 0;
            break;
        }

        break;

    case MMUEXT_PIN_L2_TABLE:
        type = PGT_l2_page_table;
        goto pin_page;

#ifdef __x86_64__
    case MMUEXT_PIN_L3_TABLE:
        type = PGT_l3_page_table;
        goto pin_page;

    case MMUEXT_PIN_L4_TABLE:
        type = PGT_l4_page_table;
        goto pin_page;
#endif /* __x86_64__ */

    case MMUEXT_UNPIN_TABLE:
        if ( unlikely(!(okay = get_page_from_pagenr(mfn, FOREIGNDOM))) )
        {
            MEM_LOG("mfn %p bad domain (dom=%p)",
                    mfn, page_get_owner(page));
        }
        else if ( likely(test_and_clear_bit(_PGT_pinned, 
                                            &page->u.inuse.type_info)) )
        {
            put_page_and_type(page);
            put_page(page);
        }
        else
        {
            okay = 0;
            put_page(page);
            MEM_LOG("mfn %p not pinned", mfn);
        }
        break;

    case MMUEXT_NEW_BASEPTR:
        okay = new_guest_cr3(mfn);
        percpu_info[cpu].deferred_ops &= ~DOP_FLUSH_TLB;
        break;
        
#ifdef __x86_64__
    case MMUEXT_NEW_USER_BASEPTR:
        okay = get_page_and_type_from_pagenr(mfn, PGT_root_page_table, d);
        if ( unlikely(!okay) )
        {
            MEM_LOG("Error while installing new baseptr %p", mfn);
        }
        else
        {
            unsigned long old_mfn =
                pagetable_val(ed->arch.guest_table_user) >> PAGE_SHIFT;
            ed->arch.guest_table_user = mk_pagetable(mfn << PAGE_SHIFT);
            if ( old_mfn != 0 )
                put_page_and_type(&frame_table[old_mfn]);
        }
        break;
#endif
        
    case MMUEXT_TLB_FLUSH:
        percpu_info[cpu].deferred_ops |= DOP_FLUSH_TLB;
        break;
    
    case MMUEXT_INVLPG:
        if ( shadow_mode_enabled(d) )
            shadow_invlpg(ed, ptr);
        __flush_tlb_one(ptr);
        break;

    case MMUEXT_FLUSH_CACHE:
        if ( unlikely(!IS_CAPABLE_PHYSDEV(d)) )
        {
            MEM_LOG("Non-physdev domain tried to FLUSH_CACHE.");
            okay = 0;
        }
        else
        {
            wbinvd();
        }
        break;

    case MMUEXT_SET_LDT:
    {
        ASSERT( !shadow_mode_external(d) );

        unsigned long ents = val >> MMUEXT_CMD_SHIFT;
        if ( ((ptr & (PAGE_SIZE-1)) != 0) || 
             (ents > 8192) ||
             ((ptr+ents*LDT_ENTRY_SIZE) < ptr) ||
             ((ptr+ents*LDT_ENTRY_SIZE) > PAGE_OFFSET) )
        {
            okay = 0;
            MEM_LOG("Bad args to SET_LDT: ptr=%p, ents=%p", ptr, ents);
        }
        else if ( (ed->arch.ldt_ents != ents) || 
                  (ed->arch.ldt_base != ptr) )
        {
            invalidate_shadow_ldt(ed);
            shadow_sync_all(d);
            ed->arch.ldt_base = ptr;
            ed->arch.ldt_ents = ents;
            load_LDT(ed);
            percpu_info[cpu].deferred_ops &= ~DOP_RELOAD_LDT;
            if ( ents != 0 )
                percpu_info[cpu].deferred_ops |= DOP_RELOAD_LDT;
        }
        break;
    }

    case MMUEXT_SET_FOREIGNDOM:
        domid = (domid_t)(val >> 16);

        if ( (e = percpu_info[cpu].foreign) != NULL )
            put_domain(e);
        percpu_info[cpu].foreign = NULL;

        if ( !IS_PRIV(d) )
        {
            switch ( domid )
            {
            case DOMID_IO:
                get_knownalive_domain(dom_io);
                percpu_info[cpu].foreign = dom_io;
                break;
            default:
                MEM_LOG("Dom %u cannot set foreign dom", d->id);
                okay = 0;
                break;
            }
        }
        else
        {
            percpu_info[cpu].foreign = e = find_domain_by_id(domid);
            if ( e == NULL )
            {
                switch ( domid )
                {
                case DOMID_XEN:
                    get_knownalive_domain(dom_xen);
                    percpu_info[cpu].foreign = dom_xen;
                    break;
                case DOMID_IO:
                    get_knownalive_domain(dom_io);
                    percpu_info[cpu].foreign = dom_io;
                    break;
                default:
                    MEM_LOG("Unknown domain '%u'", domid);
                    okay = 0;
                    break;
                }
            }
        }
        break;

    case MMUEXT_TRANSFER_PAGE:
        domid  = (domid_t)(val >> 16);
        gntref = (grant_ref_t)((val & 0xFF00) | ((ptr >> 2) & 0x00FF));
        
        if ( unlikely(IS_XEN_HEAP_FRAME(page)) ||
             unlikely(!pfn_is_ram(mfn)) ||
             unlikely((e = find_domain_by_id(domid)) == NULL) )
        {
            MEM_LOG("Bad frame (%p) or bad domid (%d).", mfn, domid);
            okay = 0;
            break;
        }

        spin_lock(&d->page_alloc_lock);

        /*
         * The tricky bit: atomically release ownership while there is just one
         * benign reference to the page (PGC_allocated). If that reference
         * disappears then the deallocation routine will safely spin.
         */
        _d  = pickle_domptr(d);
        _nd = page->u.inuse._domain;
        y   = page->count_info;
        do {
            x = y;
            if ( unlikely((x & (PGC_count_mask|PGC_allocated)) != 
                          (1|PGC_allocated)) ||
                 unlikely(_nd != _d) )
            {
                MEM_LOG("Bad page values %p: ed=%p(%u), sd=%p,"
                        " caf=%08x, taf=%08x", page_to_pfn(page),
                        d, d->id, unpickle_domptr(_nd), x, 
                        page->u.inuse.type_info);
                spin_unlock(&d->page_alloc_lock);
                put_domain(e);
                return 0;
            }
            __asm__ __volatile__(
                LOCK_PREFIX "cmpxchg8b %2"
                : "=d" (_nd), "=a" (y),
                "=m" (*(volatile u64 *)(&page->count_info))
                : "0" (_d), "1" (x), "c" (NULL), "b" (x) );
        } 
        while ( unlikely(_nd != _d) || unlikely(y != x) );

        /*
         * Unlink from 'd'. At least one reference remains (now anonymous), so
         * noone else is spinning to try to delete this page from 'd'.
         */
        d->tot_pages--;
        list_del(&page->list);
        
        spin_unlock(&d->page_alloc_lock);

        spin_lock(&e->page_alloc_lock);

        /*
         * Check that 'e' will accept the page and has reservation headroom.
         * Also, a domain mustn't have PGC_allocated pages when it is dying.
         */
        ASSERT(e->tot_pages <= e->max_pages);
        if ( unlikely(test_bit(DF_DYING, &e->d_flags)) ||
             unlikely(e->tot_pages == e->max_pages) ||
             unlikely(!gnttab_prepare_for_transfer(e, d, gntref)) )
        {
            MEM_LOG("Transferee has no reservation headroom (%d,%d), or "
                    "provided a bad grant ref, or is dying (%p).",
                    e->tot_pages, e->max_pages, e->d_flags);
            spin_unlock(&e->page_alloc_lock);
            put_domain(e);
            okay = 0;
            break;
        }

        /* Okay, add the page to 'e'. */
        if ( unlikely(e->tot_pages++ == 0) )
            get_knownalive_domain(e);
        list_add_tail(&page->list, &e->page_list);
        page_set_owner(page, e);

        spin_unlock(&e->page_alloc_lock);

        /* Transfer is all done: tell the guest about its new page frame. */
        gnttab_notify_transfer(e, gntref, mfn);
        
        put_domain(e);
        break;

    case MMUEXT_REASSIGN_PAGE:
        if ( unlikely(!IS_PRIV(d)) )
        {
            MEM_LOG("Dom %u has no reassignment priv", d->id);
            okay = 0;
            break;
        }

        e = percpu_info[cpu].foreign;
        if ( unlikely(e == NULL) )
        {
            MEM_LOG("No FOREIGNDOM to reassign mfn %p to", mfn);
            okay = 0;
            break;
        }

        if ( unlikely(!pfn_is_ram(mfn)) )
        {
            MEM_LOG("Can't reassign non-ram mfn %p", mfn);
            okay = 0;
            break;
        }

        /*
         * Grab both page_list locks, in order. This prevents the page from
         * disappearing elsewhere while we modify the owner, and we'll need
         * both locks if we're successful so that we can change lists.
         */
        if ( d < e )
        {
            spin_lock(&d->page_alloc_lock);
            spin_lock(&e->page_alloc_lock);
        }
        else
        {
            spin_lock(&e->page_alloc_lock);
            spin_lock(&d->page_alloc_lock);
        }

        /* A domain shouldn't have PGC_allocated pages when it is dying. */
        if ( unlikely(test_bit(DF_DYING, &e->d_flags)) ||
             unlikely(IS_XEN_HEAP_FRAME(page)) )
        {
            MEM_LOG("Reassignment page is Xen heap, or dest dom is dying.");
            okay = 0;
            goto reassign_fail;
        }

        /*
         * The tricky bit: atomically change owner while there is just one
         * benign reference to the page (PGC_allocated). If that reference
         * disappears then the deallocation routine will safely spin.
         */
        _d  = pickle_domptr(d);
        _nd = page->u.inuse._domain;
        y   = page->count_info;
        do {
            x = y;
            if ( unlikely((x & (PGC_count_mask|PGC_allocated)) != 
                          (1|PGC_allocated)) ||
                 unlikely(_nd != _d) )
            {
                MEM_LOG("Bad page values %p: ed=%p(%u), sd=%p,"
                        " caf=%08x, taf=%08x", page_to_pfn(page),
                        d, d->id, unpickle_domptr(_nd), x,
                        page->u.inuse.type_info);
                okay = 0;
                goto reassign_fail;
            }
            __asm__ __volatile__(
                LOCK_PREFIX "cmpxchg8b %3"
                : "=d" (_nd), "=a" (y), "=c" (e),
                "=m" (*(volatile u64 *)(&page->count_info))
                : "0" (_d), "1" (x), "c" (e), "b" (x) );
        } 
        while ( unlikely(_nd != _d) || unlikely(y != x) );
        
        /*
         * Unlink from 'd'. We transferred at least one reference to 'e', so
         * noone else is spinning to try to delete this page from 'd'.
         */
        d->tot_pages--;
        list_del(&page->list);
        
        /*
         * Add the page to 'e'. Someone may already have removed the last
         * reference and want to remove the page from 'e'. However, we have
         * the lock so they'll spin waiting for us.
         */
        if ( unlikely(e->tot_pages++ == 0) )
            get_knownalive_domain(e);
        list_add_tail(&page->list, &e->page_list);

    reassign_fail:        
        spin_unlock(&d->page_alloc_lock);
        spin_unlock(&e->page_alloc_lock);
        break;

    case MMUEXT_CLEAR_FOREIGNDOM:
        if ( (e = percpu_info[cpu].foreign) != NULL )
            put_domain(e);
        percpu_info[cpu].foreign = NULL;
        break;

    default:
        MEM_LOG("Invalid extended pt command 0x%p", val & MMUEXT_CMD_MASK);
        okay = 0;
        break;
    }

    return okay;
}

int do_mmu_update(
    mmu_update_t *ureqs, unsigned int count, unsigned int *pdone)
{
/*
 * We steal the m.s.b. of the @count parameter to indicate whether this
 * invocation of do_mmu_update() is resuming a previously preempted call.
 * We steal the next 15 bits to remember the current FOREIGNDOM.
 */
#define MMU_UPDATE_PREEMPTED          (~(~0U>>1))
#define MMU_UPDATE_PREEMPT_FDOM_SHIFT ((sizeof(int)*8)-16)
#define MMU_UPDATE_PREEMPT_FDOM_MASK  (0x7FFFU<<MMU_UPDATE_PREEMPT_FDOM_SHIFT)

    mmu_update_t req;
    unsigned long va = 0, deferred_ops, gpfn, mfn, prev_mfn = 0;
    struct pfn_info *page;
    int rc = 0, okay = 1, i = 0, cpu = smp_processor_id();
    unsigned int cmd, done = 0;
    struct exec_domain *ed = current;
    struct domain *d = ed->domain;
    u32 type_info;
    domid_t domid;

    LOCK_BIGLOCK(d);

    cleanup_writable_pagetable(d);

    if ( unlikely(shadow_mode_enabled(d)) )
        check_pagetable(ed, "pre-mmu"); /* debug */

    /*
     * If we are resuming after preemption, read how much work we have already
     * done. This allows us to set the @done output parameter correctly.
     * We also reset FOREIGNDOM here.
     */
    if ( unlikely(count&(MMU_UPDATE_PREEMPTED|MMU_UPDATE_PREEMPT_FDOM_MASK)) )
    {
        if ( !(count & MMU_UPDATE_PREEMPTED) )
        {
            /* Count overflow into private FOREIGNDOM field. */
            MEM_LOG("do_mmu_update count is too large");
            rc = -EINVAL;
            goto out;
        }
        count &= ~MMU_UPDATE_PREEMPTED;
        domid = count >> MMU_UPDATE_PREEMPT_FDOM_SHIFT;
        count &= ~MMU_UPDATE_PREEMPT_FDOM_MASK;
        if ( unlikely(pdone != NULL) )
            (void)get_user(done, pdone);
        if ( (domid != current->domain->id) &&
             !do_extended_command(0, MMUEXT_SET_FOREIGNDOM | (domid << 16)) )
        {
            rc = -EINVAL;
            goto out;
        }
    }

    perfc_incrc(calls_to_mmu_update); 
    perfc_addc(num_page_updates, count);
    perfc_incr_histo(bpt_updates, count, PT_UPDATES);

    if ( unlikely(!array_access_ok(VERIFY_READ, ureqs, count, sizeof(req))) )
    {
        rc = -EFAULT;
        goto out;
    }

    for ( i = 0; i < count; i++ )
    {
        if ( hypercall_preempt_check() )
        {
            rc = hypercall3_create_continuation(
                __HYPERVISOR_mmu_update, ureqs, 
                (count - i) |
                (FOREIGNDOM->id << MMU_UPDATE_PREEMPT_FDOM_SHIFT) | 
                MMU_UPDATE_PREEMPTED, pdone);
            break;
        }

        if ( unlikely(__copy_from_user(&req, ureqs, sizeof(req)) != 0) )
        {
            MEM_LOG("Bad __copy_from_user");
            rc = -EFAULT;
            break;
        }

        cmd = req.ptr & (sizeof(l1_pgentry_t)-1);
        mfn = req.ptr >> PAGE_SHIFT;

        okay = 0;

        switch ( cmd )
        {
            /*
             * MMU_NORMAL_PT_UPDATE: Normal update to any level of page table.
             */
        case MMU_NORMAL_PT_UPDATE:
            if ( unlikely(!get_page_from_pagenr(mfn, current->domain)) )
            {
                MEM_LOG("Could not get page for normal update");
                break;
            }

            if ( likely(prev_mfn == mfn) )
            {
                va = (va & PAGE_MASK) | (req.ptr & ~PAGE_MASK);
            }
            else
            {
                if ( prev_mfn != 0 )
                    unmap_domain_mem((void *)va);
                va = (unsigned long)map_domain_mem(req.ptr);
                prev_mfn = mfn;
            }

            page = &frame_table[mfn];
            switch ( (type_info = page->u.inuse.type_info) & PGT_type_mask )
            {
            case PGT_l1_page_table: 
                ASSERT(!shadow_mode_enabled(d));
                if ( likely(get_page_type(
                    page, type_info & (PGT_type_mask|PGT_va_mask))) )
                {
                    okay = mod_l1_entry((l1_pgentry_t *)va, 
                                        mk_l1_pgentry(req.val));
                    put_page_type(page);
                }
                break;
            case PGT_l2_page_table:
                ASSERT(!shadow_mode_enabled(d));
                if ( likely(get_page_type(page, PGT_l2_page_table)) )
                {
                    okay = mod_l2_entry((l2_pgentry_t *)va, 
                                        mk_l2_pgentry(req.val),
                                        mfn);
                    put_page_type(page);
                }
                break;
#ifdef __x86_64__
            case PGT_l3_page_table:
                ASSERT(!shadow_mode_enabled(d));
                if ( likely(get_page_type(page, PGT_l3_page_table)) )
                {
                    okay = mod_l3_entry((l3_pgentry_t *)va, 
                                        mk_l3_pgentry(req.val),
                                        mfn);
                    put_page_type(page);
                }
                break;
            case PGT_l4_page_table:
                ASSERT(!shadow_mode_enabled(d));
                if ( likely(get_page_type(page, PGT_l4_page_table)) )
                {
                    okay = mod_l4_entry((l4_pgentry_t *)va, 
                                        mk_l4_pgentry(req.val),
                                        mfn);
                    put_page_type(page);
                }
                break;
#endif /* __x86_64__ */
            default:
                if ( likely(get_page_type(page, PGT_writable_page)) )
                {
                    if ( shadow_mode_enabled(d) )
                    {
                        shadow_lock(d);

                        if ( shadow_mode_log_dirty(d) )
                            __mark_dirty(d, mfn);

                        gpfn = __mfn_to_gpfn(d, mfn);
                        ASSERT(gpfn);
                        if ( page_is_page_table(page) )
                            shadow_mark_mfn_out_of_sync(ed, gpfn, mfn);
                    }

                    *(unsigned long *)va = req.val;
                    okay = 1;

                    if ( shadow_mode_enabled(d) )
                        shadow_unlock(d);

                    put_page_type(page);
                }
                break;
            }

            put_page(page);
            break;

        case MMU_MACHPHYS_UPDATE:

            // HACK ALERT...  Need to think about this some more...
            //
            if ( unlikely(shadow_mode_translate(FOREIGNDOM) && IS_PRIV(d)) )
            {
                rc = FOREIGNDOM->next_io_page++;
                printk("privileged guest dom%d requests mfn=%p for dom%d, gets pfn=%p\n",
                       d->id, mfn, FOREIGNDOM->id, rc);
                set_machinetophys(mfn, rc);
                set_p2m_entry(FOREIGNDOM, rc, mfn);
                okay = 1;
                break;
            }
            
            if ( unlikely(!get_page_from_pagenr(mfn, FOREIGNDOM)) )
            {
                MEM_LOG("Could not get page for mach->phys update");
                break;
            }

            if ( unlikely(shadow_mode_translate(FOREIGNDOM) && !IS_PRIV(d)) )
            {
                MEM_LOG("can't mutate the m2p of translated guests");
                break;
            }

            set_machinetophys(mfn, req.val);
            okay = 1;

            /*
             * If in log-dirty mode, mark the corresponding
             * page as dirty.
             */
            if ( unlikely(shadow_mode_log_dirty(FOREIGNDOM)) &&
                 mark_dirty(FOREIGNDOM, mfn) )
                FOREIGNDOM->arch.shadow_dirty_block_count++;

            put_page(&frame_table[mfn]);
            break;

            /*
             * MMU_EXTENDED_COMMAND: Extended command is specified
             * in the least-siginificant bits of the 'value' field.
             */
        case MMU_EXTENDED_COMMAND:
            req.ptr &= ~(sizeof(l1_pgentry_t) - 1);
            okay = do_extended_command(req.ptr, req.val);
            break;

        default:
            MEM_LOG("Invalid page update command %p", req.ptr);
            break;
        }

        if ( unlikely(!okay) )
        {
            rc = -EINVAL;
            break;
        }

        ureqs++;
    }

 out:
    if ( prev_mfn != 0 )
        unmap_domain_mem((void *)va);

    deferred_ops = percpu_info[cpu].deferred_ops;
    percpu_info[cpu].deferred_ops = 0;

    if ( deferred_ops & DOP_FLUSH_TLB )
    {
        if ( shadow_mode_enabled(d) )
            shadow_sync_all(d);
        local_flush_tlb();
    }
        
    if ( deferred_ops & DOP_RELOAD_LDT )
        (void)map_ldt_shadow_page(0);

    if ( unlikely(percpu_info[cpu].foreign != NULL) )
    {
        put_domain(percpu_info[cpu].foreign);
        percpu_info[cpu].foreign = NULL;
    }

    /* Add incremental work we have done to the @done output parameter. */
    if ( unlikely(pdone != NULL) )
        __put_user(done + i, pdone);

    if ( unlikely(shadow_mode_enabled(d)) )
        check_pagetable(ed, "post-mmu"); /* debug */

    UNLOCK_BIGLOCK(d);
    return rc;
}

void update_shadow_va_mapping(unsigned long va,
                              unsigned long val,
                              struct exec_domain *ed,
                              struct domain *d)
{
    /* This function assumes the caller is holding the domain's BIGLOCK
     * and is running in a shadow mode
     */

    unsigned long   sval = 0;

    l1pte_propagate_from_guest(d, &val, &sval);

    if ( unlikely(__put_user(sval, ((unsigned long *)(
        &shadow_linear_pg_table[l1_linear_offset(va)])))) )
    {
        /*
         * Since L2's are guaranteed RW, failure indicates either that the
         * page was not shadowed, or that the L2 entry has not yet been
         * updated to reflect the shadow.
         */

        /* Can't use linear_l2_table with external tables. */
        BUG_ON(shadow_mode_external(current->domain));

        l2_pgentry_t gpde = linear_l2_table[l2_table_offset(va)];
        unsigned long gpfn = l2_pgentry_val(gpde) >> PAGE_SHIFT;

        if (get_shadow_status(d, gpfn))
        {
            unsigned long gmfn = __gpfn_to_mfn(d, gpfn);
            unsigned long *gl1e = map_domain_mem(gmfn << PAGE_SHIFT);
            unsigned l1_idx = l1_table_offset(va);
            gl1e[l1_idx] = sval;
            unmap_domain_mem(gl1e);
            put_shadow_status(d);

            perfc_incrc(shadow_update_va_fail1);
        }
        else
            perfc_incrc(shadow_update_va_fail2);
    }

    /*
     * If we're in log-dirty mode then we need to note that we've updated
     * the PTE in the PT-holding page. We need the machine frame number
     * for this.
     */
    if ( shadow_mode_log_dirty(d) )
        mark_dirty(d, va_to_l1mfn(va));

    check_pagetable(d, ed->arch.guest_table, "va"); /* debug */
}

int update_grant_va_mapping(unsigned long va,
                            unsigned long _nl1e, 
                            struct domain *d,
                            struct exec_domain *ed)
{
    /* Caller must:
     * . own d's BIGLOCK 
     * . already have 'get_page' correctly on the to-be-installed nl1e
     * . be responsible for flushing the TLB
     * . check PTE being installed isn't DISALLOWED
     */

    int             rc = 0;
    l1_pgentry_t   *pl1e;
    unsigned long   _ol1e;

    cleanup_writable_pagetable(d);

    pl1e = &linear_pg_table[l1_linear_offset(va)];

    if ( unlikely(__get_user(_ol1e, (unsigned long *)pl1e) != 0) )
        rc = -EINVAL;
    else
    {
        l1_pgentry_t ol1e = mk_l1_pgentry(_ol1e);

        if ( update_l1e(pl1e, ol1e, mk_l1_pgentry(_nl1e)) )
            put_page_from_l1e(ol1e, d);
        else
            rc = -EINVAL;
    }

    if ( unlikely(shadow_mode_enabled(d)) )
        update_shadow_va_mapping(va, _nl1e, ed, d);

    return rc;
}


int do_update_va_mapping(unsigned long va,
                         unsigned long val, 
                         unsigned long flags)
{
    struct exec_domain      *ed  = current;
    struct domain           *d   = ed->domain;
    unsigned int             cpu = ed->processor;
    unsigned long            deferred_ops;
    int                      rc = 0;

    perfc_incrc(calls_to_update_va);

    if ( unlikely(!__addr_ok(va) && !shadow_mode_external(d)) )
        return -EINVAL;

    LOCK_BIGLOCK(d);

    cleanup_writable_pagetable(d);

    /*
     * XXX When we make this support 4MB superpages we should also deal with 
     * the case of updating L2 entries.
     */
<<<<<<< HEAD
    if ( likely(!shadow_mode_enabled(d)) )
    {
        if ( unlikely(!mod_l1_entry(&linear_pg_table[l1_linear_offset(va)],
                                    mk_l1_pgentry(val))) )
            err = -EINVAL;
    }
    else
    {
        unsigned long l1mfn;

        if ( unlikely(percpu_info[cpu].foreign &&
                      (shadow_mode_translate(d) ||
                       shadow_mode_translate(percpu_info[cpu].foreign))) )
        {
            // The foreign domain's pfn's are in a different namespace.
            // We wouldn't be able to figure out how to (re-)shadow our
            // gpte without additional context.
            //
            domain_crash();
        }
    
        check_pagetable(ed, "pre-va"); /* debug */
        shadow_lock(d);
        
        // This is actually overkill - we don't need to sync the L1 itself,
        // just everything involved in getting to this L1 (i.e. we need
        // linear_pg_table[l1_linear_offset(va)] to be in sync)...
        //
        __shadow_sync_va(ed, va);

#if 1 /* keep check_pagetables() happy */
        /*
         * However, the above doesn't guarantee that there's no snapshot of
         * the L1 table in question; it just says that the relevant L2 and L1
         * entries for VA are in-sync.  There might still be a snapshot.
         *
         * The checking code in _check_pagetables() assumes that no one will
         * mutate the shadow of a page that has a snapshot.  It's actually
         * OK to not sync this page, but it seems simpler to:
         * 1) keep all code paths the same, and
         * 2) maintain the invariant for _check_pagetables(), rather than try
         *    to teach it about this boundary case.
         * So we flush this L1 page, if it's out of sync.
         */
        l1mfn = (l2_pgentry_val(linear_l2_table(ed)[l2_table_offset(va)]) >>
                 PAGE_SHIFT);
        if ( mfn_out_of_sync(l1mfn) )
        {
            perfc_incrc(extra_va_update_sync);
            __shadow_sync_mfn(d, l1mfn);
        }
#endif /* keep check_pagetables() happy */

        if ( unlikely(__put_user(val, &l1_pgentry_val(
                                     linear_pg_table[l1_linear_offset(va)]))) )
            err = -EINVAL;
        else
        {
            // also need to update the shadow
            unsigned long spte;

            l1pte_propagate_from_guest(d, val, &spte);
            shadow_set_l1e(va, spte, 0);

            /*
             * If we're in log-dirty mode then we need to note that we've updated
             * the PTE in the PT-holding page. We need the machine frame number
             * for this.
             */
            if ( shadow_mode_log_dirty(d) )
                mark_dirty(d, va_to_l1mfn(ed, va));

            shadow_unlock(d);
            check_pagetable(ed, "post-va"); /* debug */
        }
    }
=======

    if ( unlikely(!mod_l1_entry(&linear_pg_table[l1_linear_offset(va)],
                                mk_l1_pgentry(val))) )
        rc = -EINVAL;

    if ( unlikely(shadow_mode_enabled(d)) )
        update_shadow_va_mapping(va, val, ed, d);
>>>>>>> 574a4322

    deferred_ops = percpu_info[cpu].deferred_ops;
    percpu_info[cpu].deferred_ops = 0;

    if ( unlikely(deferred_ops & DOP_FLUSH_TLB) || 
         unlikely(flags & UVMF_FLUSH_TLB) )
    {
        if ( unlikely(shadow_mode_enabled(d)) )
            shadow_sync_all(d);
        local_flush_tlb();
    }
    else if ( unlikely(flags & UVMF_INVLPG) )
    {
        if ( unlikely(shadow_mode_enabled(d)) )
            shadow_invlpg(current, va);
        __flush_tlb_one(va);
    }

    if ( unlikely(deferred_ops & DOP_RELOAD_LDT) )
        (void)map_ldt_shadow_page(0);
    
    UNLOCK_BIGLOCK(d);

    return rc;
}

int do_update_va_mapping_otherdomain(unsigned long va,
                                     unsigned long val, 
                                     unsigned long flags,
                                     domid_t domid)
{
    unsigned int cpu = smp_processor_id();
    struct domain *d;
    int rc;

    if ( unlikely(!IS_PRIV(current->domain)) )
        return -EPERM;

    percpu_info[cpu].foreign = d = find_domain_by_id(domid);
    if ( unlikely(d == NULL) )
    {
        MEM_LOG("Unknown domain '%u'", domid);
        return -ESRCH;
    }

    rc = do_update_va_mapping(va, val, flags);

    put_domain(d);
    percpu_info[cpu].foreign = NULL;

    return rc;
}



/*************************
 * Descriptor Tables
 */

void destroy_gdt(struct exec_domain *ed)
{
    int i;
    unsigned long pfn;

    for ( i = 0; i < 16; i++ )
    {
        if ( (pfn = l1_pgentry_to_pfn(ed->arch.perdomain_ptes[i])) != 0 )
            put_page_and_type(&frame_table[pfn]);
        ed->arch.perdomain_ptes[i] = mk_l1_pgentry(0);
    }
}


long set_gdt(struct exec_domain *ed, 
             unsigned long *frames,
             unsigned int entries)
{
    struct domain *d = ed->domain;
    /* NB. There are 512 8-byte entries per GDT page. */
    int i = 0, nr_pages = (entries + 511) / 512;
    struct desc_struct *vgdt;
    unsigned long pfn;

    /* Check the first page in the new GDT. */
    if ( (pfn = frames[0]) >= max_page )
        goto fail;

    shadow_sync_all(d);

    /* The first page is special because Xen owns a range of entries in it. */
    if ( !get_page_and_type(&frame_table[pfn], d, PGT_gdt_page) )
    {
        /* GDT checks failed: try zapping the Xen reserved entries. */
        if ( !get_page_and_type(&frame_table[pfn], d, PGT_writable_page) )
            goto fail;
        vgdt = map_domain_mem(pfn << PAGE_SHIFT);
        memset(vgdt + FIRST_RESERVED_GDT_ENTRY, 0,
               NR_RESERVED_GDT_ENTRIES*8);
        unmap_domain_mem(vgdt);
        put_page_and_type(&frame_table[pfn]);

        /* Okay, we zapped the entries. Now try the GDT checks again. */
        if ( !get_page_and_type(&frame_table[pfn], d, PGT_gdt_page) )
            goto fail;
    }

    /* Check the remaining pages in the new GDT. */
    for ( i = 1; i < nr_pages; i++ )
        if ( ((pfn = frames[i]) >= max_page) ||
             !get_page_and_type(&frame_table[pfn], d, PGT_gdt_page) )
            goto fail;

    /* Copy reserved GDT entries to the new GDT. */
    vgdt = map_domain_mem(frames[0] << PAGE_SHIFT);
    memcpy(vgdt + FIRST_RESERVED_GDT_ENTRY, 
           gdt_table + FIRST_RESERVED_GDT_ENTRY, 
           NR_RESERVED_GDT_ENTRIES*8);
    unmap_domain_mem(vgdt);

    /* Tear down the old GDT. */
    destroy_gdt(ed);

    /* Install the new GDT. */
    for ( i = 0; i < nr_pages; i++ )
        ed->arch.perdomain_ptes[i] =
            mk_l1_pgentry((frames[i] << PAGE_SHIFT) | __PAGE_HYPERVISOR);

    SET_GDT_ADDRESS(ed, GDT_VIRT_START(ed));
    SET_GDT_ENTRIES(ed, entries);

    return 0;

 fail:
    while ( i-- > 0 )
        put_page_and_type(&frame_table[frames[i]]);
    return -EINVAL;
}


long do_set_gdt(unsigned long *frame_list, unsigned int entries)
{
    int nr_pages = (entries + 511) / 512;
    unsigned long frames[16];
    long ret;

    if ( (entries <= LAST_RESERVED_GDT_ENTRY) || (entries > 8192) ) 
        return -EINVAL;
    
    if ( copy_from_user(frames, frame_list, nr_pages * sizeof(unsigned long)) )
        return -EFAULT;

    LOCK_BIGLOCK(current->domain);

    if ( (ret = set_gdt(current, frames, entries)) == 0 )
    {
        local_flush_tlb();
        __asm__ __volatile__ ("lgdt %0" : "=m" (*current->arch.gdt));
    }

    UNLOCK_BIGLOCK(current->domain);

    return ret;
}


long do_update_descriptor(
    unsigned long pa, unsigned long word1, unsigned long word2)
{
    struct domain *dom = current->domain;
    unsigned long gpfn = pa >> PAGE_SHIFT;
    unsigned long mfn;
    struct desc_struct *gdt_pent, d;
    struct pfn_info *page;
    struct exec_domain *ed;
    long ret = -EINVAL;

    d.a = (u32)word1;
    d.b = (u32)word2;

    LOCK_BIGLOCK(dom);

    if ( !VALID_MFN(mfn = __gpfn_to_mfn(dom, gpfn)) ) {
        UNLOCK_BIGLOCK(dom);
        return -EINVAL;
    }

    if ( (pa & 7) || (mfn >= max_page) || !check_descriptor(&d) ) {
        UNLOCK_BIGLOCK(dom);
        return -EINVAL;
    }

    page = &frame_table[mfn];
    if ( unlikely(!get_page(page, dom)) ) {
        UNLOCK_BIGLOCK(dom);
        return -EINVAL;
    }

    /* Check if the given frame is in use in an unsafe context. */
    switch ( page->u.inuse.type_info & PGT_type_mask )
    {
    case PGT_gdt_page:
        /* Disallow updates of Xen-reserved descriptors in the current GDT. */
        for_each_exec_domain(dom, ed) {
            if ( (l1_pgentry_to_pfn(ed->arch.perdomain_ptes[0]) == mfn) &&
                 (((pa&(PAGE_SIZE-1))>>3) >= FIRST_RESERVED_GDT_ENTRY) &&
                 (((pa&(PAGE_SIZE-1))>>3) <= LAST_RESERVED_GDT_ENTRY) )
                goto out;
        }
        if ( unlikely(!get_page_type(page, PGT_gdt_page)) )
            goto out;
        break;
    case PGT_ldt_page:
        if ( unlikely(!get_page_type(page, PGT_ldt_page)) )
            goto out;
        break;
    default:
        if ( unlikely(!get_page_type(page, PGT_writable_page)) )
            goto out;
        break;
    }

    if ( shadow_mode_enabled(dom) )
    {
        shadow_lock(dom);

        if ( shadow_mode_log_dirty(dom) )
            __mark_dirty(dom, mfn);

        if ( page_is_page_table(page) )
            shadow_mark_mfn_out_of_sync(current, gpfn, mfn);
    }

    /* All is good so make the update. */
    gdt_pent = map_domain_mem((mfn << PAGE_SHIFT) | (pa & ~PAGE_MASK));
    memcpy(gdt_pent, &d, 8);
    unmap_domain_mem(gdt_pent);

    if ( shadow_mode_enabled(dom) )
        shadow_unlock(dom);

    put_page_type(page);

    ret = 0; /* success */

 out:
    put_page(page);

    UNLOCK_BIGLOCK(dom);

    return ret;
}



/*************************
 * Writable Pagetables
 */

ptwr_info_t ptwr_info[NR_CPUS];

#ifdef VERBOSE
int ptwr_debug = 0x0;
#define PTWR_PRINTK(_f, _a...) \
 do { if ( unlikely(ptwr_debug) ) printk( _f , ## _a ); } while ( 0 )
#define PTWR_PRINT_WHICH (which ? 'I' : 'A')
#else
#define PTWR_PRINTK(_f, _a...) ((void)0)
#endif

/* Flush the given writable p.t. page and write-protect it again. */
void ptwr_flush(const int which)
{
    unsigned long  pte, *ptep, l1va;
    l1_pgentry_t  *pl1e, ol1e, nl1e;
    l2_pgentry_t  *pl2e;
    int            i, cpu = smp_processor_id();
    struct exec_domain *ed = current;
    struct domain *d = ed->domain;
    unsigned int   modified = 0;

    // not supported in combination with various shadow modes!
    ASSERT( !shadow_mode_enabled(d) );
    
    l1va = ptwr_info[cpu].ptinfo[which].l1va;
    ptep = (unsigned long *)&linear_pg_table[l1_linear_offset(l1va)];

    /*
     * STEP 1. Write-protect the p.t. page so no more updates can occur.
     */

    if ( unlikely(__get_user(pte, ptep)) )
    {
        MEM_LOG("ptwr: Could not read pte at %p", ptep);
        /*
         * Really a bug. We could read this PTE during the initial fault,
         * and pagetables can't have changed meantime. XXX Multi-CPU guests?
         */
        BUG();
    }
    PTWR_PRINTK("[%c] disconnected_l1va at %p is %p\n",
                PTWR_PRINT_WHICH, ptep, pte);
    pte &= ~_PAGE_RW;

    /* Write-protect the p.t. page in the guest page table. */
    if ( unlikely(__put_user(pte, ptep)) )
    {
        MEM_LOG("ptwr: Could not update pte at %p", ptep);
        /*
         * Really a bug. We could write this PTE during the initial fault,
         * and pagetables can't have changed meantime. XXX Multi-CPU guests?
         */
        BUG();
    }

    /* Ensure that there are no stale writable mappings in any TLB. */
    /* NB. INVLPG is a serialising instruction: flushes pending updates. */
    __flush_tlb_one(l1va); /* XXX Multi-CPU guests? */
    PTWR_PRINTK("[%c] disconnected_l1va at %p now %p\n",
                PTWR_PRINT_WHICH, ptep, pte);

    /*
     * STEP 2. Validate any modified PTEs.
     */

    pl1e = ptwr_info[cpu].ptinfo[which].pl1e;
    for ( i = 0; i < L1_PAGETABLE_ENTRIES; i++ )
    {
        ol1e = ptwr_info[cpu].ptinfo[which].page[i];
        nl1e = pl1e[i];

        if ( likely(l1_pgentry_val(ol1e) == l1_pgentry_val(nl1e)) )
            continue;

        /* Update number of entries modified. */
        modified++;

        /*
         * Fast path for PTEs that have merely been write-protected
         * (e.g., during a Unix fork()). A strict reduction in privilege.
         */
        if ( likely(l1_pgentry_val(ol1e) == (l1_pgentry_val(nl1e)|_PAGE_RW)) )
        {
            if ( likely(l1_pgentry_val(nl1e) & _PAGE_PRESENT) )
                put_page_type(&frame_table[l1_pgentry_to_pfn(nl1e)]);
            continue;
        }

        if ( unlikely(!get_page_from_l1e(nl1e, d)) )
        {
            MEM_LOG("ptwr: Could not re-validate l1 page\n");
            /*
             * Make the remaining p.t's consistent before crashing, so the
             * reference counts are correct.
             */
            memcpy(&pl1e[i], &ptwr_info[cpu].ptinfo[which].page[i],
                   (L1_PAGETABLE_ENTRIES - i) * sizeof(l1_pgentry_t));
            unmap_domain_mem(pl1e);
            ptwr_info[cpu].ptinfo[which].l1va = 0;
            domain_crash();
        }
        
<<<<<<< HEAD
        if ( unlikely(l1_pgentry_val(ol1e) & _PAGE_PRESENT) )
            put_page_from_l1e(ol1e, d);
=======
        if ( unlikely(sl1e != NULL) )
            l1pte_propagate_from_guest(
                d, &l1_pgentry_val(nl1e), &l1_pgentry_val(sl1e[i]));

        put_page_from_l1e(ol1e, d);
>>>>>>> 574a4322
    }
    unmap_domain_mem(pl1e);
    
    perfc_incr_histo(wpt_updates, modified, PT_UPDATES);
    ptwr_info[cpu].ptinfo[which].prev_exec_domain = ed;
    ptwr_info[cpu].ptinfo[which].prev_nr_updates  = modified;

    /*
     * STEP 3. Reattach the L1 p.t. page into the current address space.
     */

    if ( which == PTWR_PT_ACTIVE )
    {
        pl2e = &linear_l2_table(ed)[ptwr_info[cpu].ptinfo[which].l2_idx];
        *pl2e = mk_l2_pgentry(l2_pgentry_val(*pl2e) | _PAGE_PRESENT); 
    }

    /*
     * STEP 4. Final tidy-up.
     */

    ptwr_info[cpu].ptinfo[which].l1va = 0;
}

static int ptwr_emulated_update(
    unsigned long addr,
    unsigned long old,
    unsigned long val,
    unsigned int bytes,
    unsigned int do_cmpxchg)
{
    unsigned long sstat, pte, pfn;
    struct pfn_info *page;
    l1_pgentry_t ol1e, nl1e, *pl1e, *sl1e;
    struct domain *d = current->domain;

    /* Aligned access only, thank you. */
    if ( !access_ok(VERIFY_WRITE, addr, bytes) || ((addr & (bytes-1)) != 0) )
    {
        MEM_LOG("ptwr_emulate: Unaligned or bad size ptwr access (%d, %p)\n",
                bytes, addr);
        return X86EMUL_UNHANDLEABLE;
    }

    /* Turn a sub-word access into a full-word access. */
    if ( (addr & ((BITS_PER_LONG/8)-1)) != 0 )
    {
        int           rc;
        unsigned long full;
        unsigned int  mask = addr & ((BITS_PER_LONG/8)-1);
        /* Align address; read full word. */
        addr &= ~((BITS_PER_LONG/8)-1);
        if ( (rc = x86_emulate_read_std(addr, &full, BITS_PER_LONG/8)) )
            return rc;
        /* Mask out bits provided by caller. */
        full &= ~((1UL << (bytes*8)) - 1UL) << (mask*8);
        /* Shift the caller value and OR in the missing bits. */
        val  &= (1UL << (bytes*8)) - 1UL;
        val <<= mask*8;
        val  |= full;
    }

    /* Read the PTE that maps the page being updated. */
    if ( __get_user(pte, (unsigned long *)
                    &linear_pg_table[l1_linear_offset(addr)]) )
    {
        MEM_LOG("ptwr_emulate: Cannot read thru linear_pg_table\n");
        return X86EMUL_UNHANDLEABLE;
    }

    pfn  = pte >> PAGE_SHIFT;
    page = &frame_table[pfn];

    /* We are looking only for read-only mappings of p.t. pages. */
    if ( ((pte & (_PAGE_RW | _PAGE_PRESENT)) != _PAGE_PRESENT) ||
         ((page->u.inuse.type_info & PGT_type_mask) != PGT_l1_page_table) ||
         (page_get_owner(page) != d) )
    {
        MEM_LOG("ptwr_emulate: Page is mistyped or bad pte (%p, %x)\n",
                pte, page->u.inuse.type_info);
        return X86EMUL_UNHANDLEABLE;
    }

    /* Check the new PTE. */
    nl1e = mk_l1_pgentry(val);
    if ( unlikely(!get_page_from_l1e(nl1e, d)) )
        return X86EMUL_UNHANDLEABLE;

    /* Checked successfully: do the update (write or cmpxchg). */
    pl1e = map_domain_mem(page_to_phys(page) + (addr & ~PAGE_MASK));
    if ( do_cmpxchg )
    {
        ol1e = mk_l1_pgentry(old);
        if ( cmpxchg((unsigned long *)pl1e, old, val) != old )
        {
            unmap_domain_mem(pl1e);
            put_page_from_l1e(nl1e, d);
            return X86EMUL_CMPXCHG_FAILED;
        }
    }
    else
    {
        ol1e  = *pl1e;
        *pl1e = nl1e;
    }
    unmap_domain_mem(pl1e);

    /* Propagate update to shadow cache. */
    if ( unlikely(shadow_mode_enabled(d)) )
    {
        sstat = get_shadow_status(d, page_to_pfn(page));
        if ( sstat & PSH_shadowed )
        {
            sl1e = map_domain_mem(
                ((sstat & PSH_pfn_mask) << PAGE_SHIFT) + (addr & ~PAGE_MASK));
            l1pte_propagate_from_guest(
                d, &l1_pgentry_val(nl1e), &l1_pgentry_val(*sl1e));
            unmap_domain_mem(sl1e);
        }
    }

    /* Finally, drop the old PTE. */
    put_page_from_l1e(ol1e, d);

    return X86EMUL_CONTINUE;
}

static int ptwr_emulated_write(
    unsigned long addr,
    unsigned long val,
    unsigned int bytes)
{
    return ptwr_emulated_update(addr, 0, val, bytes, 0);
}

static int ptwr_emulated_cmpxchg(
    unsigned long addr,
    unsigned long old,
    unsigned long new,
    unsigned int bytes)
{
    return ptwr_emulated_update(addr, old, new, bytes, 1);
}

static struct x86_mem_emulator ptwr_mem_emulator = {
    .read_std         = x86_emulate_read_std,
    .write_std        = x86_emulate_write_std,
    .read_emulated    = x86_emulate_read_std,
    .write_emulated   = ptwr_emulated_write,
    .cmpxchg_emulated = ptwr_emulated_cmpxchg
};

/* Write page fault handler: check if guest is trying to modify a PTE. */
int ptwr_do_page_fault(unsigned long addr)
{
<<<<<<< HEAD
    struct exec_domain *ed = current;
    unsigned long    pte, pfn, l2e;
    struct pfn_info *page;
    l2_pgentry_t    *pl2e;
    int              which, cpu = smp_processor_id();
    u32              l2_idx;

    // not supported in combination with various shadow modes!
    ASSERT( !shadow_mode_enabled(ed->domain) );
    
#ifdef __x86_64__
    return 0; /* Writable pagetables need fixing for x86_64. */
#endif
=======
    unsigned long       pte, pfn, l2e;
    struct pfn_info    *page;
    l2_pgentry_t       *pl2e;
    int                 which, cpu = smp_processor_id();
    u32                 l2_idx;
    struct exec_domain *ed = current;

    /* Can't use linear_l2_table with external tables. */
    BUG_ON(shadow_mode_external(ed->domain));
>>>>>>> 574a4322

    /*
     * Attempt to read the PTE that maps the VA being accessed. By checking for
     * PDE validity in the L2 we avoid many expensive fixups in __get_user().
     */
<<<<<<< HEAD
    if ( !(l2_pgentry_val(linear_l2_table(ed)[addr>>L2_PAGETABLE_SHIFT]) &
=======
    if ( !(l2_pgentry_val(linear_l2_table[addr>>L2_PAGETABLE_SHIFT]) &
>>>>>>> 574a4322
           _PAGE_PRESENT) ||
         __get_user(pte, (unsigned long *)
                    &linear_pg_table[l1_linear_offset(addr)]) )
    {
        return 0;
    }

    pfn  = pte >> PAGE_SHIFT;
    page = &frame_table[pfn];

    /* We are looking only for read-only mappings of p.t. pages. */
    if ( ((pte & (_PAGE_RW | _PAGE_PRESENT)) != _PAGE_PRESENT) ||
         ((page->u.inuse.type_info & PGT_type_mask) != PGT_l1_page_table) ||
         (page_get_owner(page) != ed->domain) )
    {
        return 0;
    }

    /* x86/64: Writable pagetable code needs auditing. Use emulator for now. */
#if defined(__x86_64__)
    goto emulate;
#endif

    /* Writable pagetables are not yet SMP safe. Use emulator for now. */
    if ( (ed->eid != 0) || (ed->ed_next_list != NULL) )
        goto emulate;

    /* Get the L2 index at which this L1 p.t. is always mapped. */
    l2_idx = page->u.inuse.type_info & PGT_va_mask;
    if ( unlikely(l2_idx >= PGT_va_unknown) )
        goto emulate; /* Urk! This L1 is mapped in multiple L2 slots! */
    l2_idx >>= PGT_va_shift;

<<<<<<< HEAD
    if ( l2_idx == (addr >> L2_PAGETABLE_SHIFT) )
    {
        MEM_LOG("PTWR failure! Pagetable maps itself at %p", addr);
        domain_crash();
    }
=======
    if ( unlikely(l2_idx == (addr >> L2_PAGETABLE_SHIFT)) )
        goto emulate; /* Urk! Pagetable maps itself! */
>>>>>>> 574a4322

    /*
     * Is the L1 p.t. mapped into the current address space? If so we call it
     * an ACTIVE p.t., otherwise it is INACTIVE.
     */
<<<<<<< HEAD
    pl2e = &linear_l2_table(ed)[l2_idx];
=======
    pl2e = &linear_l2_table[l2_idx];
>>>>>>> 574a4322
    l2e  = l2_pgentry_val(*pl2e);
    which = PTWR_PT_INACTIVE;
    if ( (l2e >> PAGE_SHIFT) == pfn )
    {
        /*
         * Check the PRESENT bit to set ACTIVE mode.
         * If the PRESENT bit is clear, we may be conflicting with the current 
         * ACTIVE p.t. (it may be the same p.t. mapped at another virt addr).
         * The ptwr_flush call below will restore the PRESENT bit.
         */
        if ( likely(l2e & _PAGE_PRESENT) ||
             (ptwr_info[cpu].ptinfo[PTWR_PT_ACTIVE].l1va &&
              (l2_idx == ptwr_info[cpu].ptinfo[PTWR_PT_ACTIVE].l2_idx)) )
            which = PTWR_PT_ACTIVE;
    }
    
    PTWR_PRINTK("[%c] page_fault on l1 pt at va %p, pt for %08x, "
                "pfn %p\n", PTWR_PRINT_WHICH,
                addr, l2_idx << L2_PAGETABLE_SHIFT, pfn);
    
    /*
     * We only allow one ACTIVE and one INACTIVE p.t. to be updated at at 
     * time. If there is already one, we must flush it out.
     */
    if ( ptwr_info[cpu].ptinfo[which].l1va )
        ptwr_flush(which);

    /*
     * If last batch made no updates then we are probably stuck. Emulate this 
     * update to ensure we make progress.
     */
    if ( (ptwr_info[cpu].ptinfo[which].prev_exec_domain == ed) &&
         (ptwr_info[cpu].ptinfo[which].prev_nr_updates  == 0) )
    {
        /* Force non-emul next time, or we can get stuck emulating forever. */
        ptwr_info[cpu].ptinfo[which].prev_exec_domain = NULL;
        goto emulate;
    }

    ptwr_info[cpu].ptinfo[which].l1va   = addr | 1;
    ptwr_info[cpu].ptinfo[which].l2_idx = l2_idx;
    
    /* For safety, disconnect the L1 p.t. page from current space. */
<<<<<<< HEAD
    if ( which == PTWR_PT_ACTIVE )
=======
    if ( (which == PTWR_PT_ACTIVE) && 
         likely(!shadow_mode_enabled(ed->domain)) )
>>>>>>> 574a4322
    {
        *pl2e = mk_l2_pgentry(l2e & ~_PAGE_PRESENT);
        flush_tlb(); /* XXX Multi-CPU guests? */
    }
    
    /* Temporarily map the L1 page, and make a copy of it. */
    ptwr_info[cpu].ptinfo[which].pl1e = map_domain_mem(pfn << PAGE_SHIFT);
    memcpy(ptwr_info[cpu].ptinfo[which].page,
           ptwr_info[cpu].ptinfo[which].pl1e,
           L1_PAGETABLE_ENTRIES * sizeof(l1_pgentry_t));
    
    /* Finally, make the p.t. page writable by the guest OS. */
    pte |= _PAGE_RW;
    PTWR_PRINTK("[%c] update %p pte to %p\n", PTWR_PRINT_WHICH,
                &linear_pg_table[addr>>PAGE_SHIFT], pte);
    if ( unlikely(__put_user(pte, (unsigned long *)
                             &linear_pg_table[addr>>PAGE_SHIFT])) )
    {
        MEM_LOG("ptwr: Could not update pte at %p", (unsigned long *)
                &linear_pg_table[addr>>PAGE_SHIFT]);
        /* Toss the writable pagetable state and crash. */
        unmap_domain_mem(ptwr_info[cpu].ptinfo[which].pl1e);
        ptwr_info[cpu].ptinfo[which].l1va = 0;
        domain_crash();
    }
    
    return EXCRET_fault_fixed;

 emulate:
    if ( x86_emulate_memop(get_execution_context(), addr,
                           &ptwr_mem_emulator, BITS_PER_LONG/8) )
        return 0;
    perfc_incrc(ptwr_emulations);
    return EXCRET_fault_fixed;
}

static __init int ptwr_init(void)
{
    int i;

    for ( i = 0; i < smp_num_cpus; i++ )
    {
        ptwr_info[i].ptinfo[PTWR_PT_ACTIVE].page =
            (void *)alloc_xenheap_page();
        ptwr_info[i].ptinfo[PTWR_PT_INACTIVE].page =
            (void *)alloc_xenheap_page();
    }

    return 0;
}
__initcall(ptwr_init);




/************************************************************************/
/************************************************************************/
/************************************************************************/

#ifndef NDEBUG

void ptwr_status(void)
{
    unsigned long pte, *ptep, pfn;
    struct pfn_info *page;
    int cpu = smp_processor_id();

    ptep = (unsigned long *)&linear_pg_table
        [ptwr_info[cpu].ptinfo[PTWR_PT_INACTIVE].l1va>>PAGE_SHIFT];

    if ( __get_user(pte, ptep) ) {
        MEM_LOG("ptwr: Could not read pte at %p", ptep);
        domain_crash();
    }

    pfn = pte >> PAGE_SHIFT;
    page = &frame_table[pfn];
    printk("need to alloc l1 page %p\n", page);
    /* make pt page writable */
    printk("need to make read-only l1-page at %p is %p\n",
           ptep, pte);

    if ( ptwr_info[cpu].ptinfo[PTWR_PT_ACTIVE].l1va == 0 )
        return;

    if ( __get_user(pte, (unsigned long *)
                    ptwr_info[cpu].ptinfo[PTWR_PT_ACTIVE].l1va) ) {
        MEM_LOG("ptwr: Could not read pte at %p", (unsigned long *)
                ptwr_info[cpu].ptinfo[PTWR_PT_ACTIVE].l1va);
        domain_crash();
    }
    pfn = pte >> PAGE_SHIFT;
    page = &frame_table[pfn];
}

<<<<<<< HEAD
=======
void audit_pagelist(struct domain *d)
{
    struct list_head *list_ent;
    int xenpages, totpages;

    list_ent = d->xenpage_list.next;
    for ( xenpages = 0; (list_ent != &d->xenpage_list); xenpages++ )
    {
        list_ent = list_ent->next;
    }
    list_ent = d->page_list.next;
    for ( totpages = 0; (list_ent != &d->page_list); totpages++ )
    {
        list_ent = list_ent->next;
    }

    if ( xenpages != d->xenheap_pages ||
         totpages != d->tot_pages )
    {
        printk("ARGH! dom %d: xen=%d %d, pages=%d %d\n",
               xenpages, d->xenheap_pages, 
               totpages, d->tot_pages );
    }
}

void audit_domain(struct domain *d)
{
    int ttot=0, ctot=0, io_mappings=0, lowmem_mappings=0;

    void adjust (struct pfn_info *page, int dir, int adjtype)
    {
        int count = page->count_info & PGC_count_mask;

        if ( adjtype )
        {
            int tcount = page->u.inuse.type_info & PGT_count_mask;
            
            ttot++;

            tcount += dir;

            if ( tcount < 0 )
            {
                /* This will only come out once. */
                printk("Audit %d: type count whent below zero pfn=%x "
                       "taf=%x otaf=%x\n",
                       d->id, page-frame_table,
                       page->u.inuse.type_info,
                       page->tlbflush_timestamp);
            }
            
            page->u.inuse.type_info =
                (page->u.inuse.type_info & ~PGT_count_mask) | 
                (tcount & PGT_count_mask);
        }

        ctot++;
        count += dir;
        if ( count < 0 )
        {
            /* This will only come out once. */
            printk("Audit %d: general count whent below zero pfn=%x "
                   "taf=%x otaf=%x\n",
                   d->id, page-frame_table,
                   page->u.inuse.type_info,
                   page->tlbflush_timestamp);
        }
            
        page->count_info =
            (page->count_info & ~PGC_count_mask) | 
            (count & PGC_count_mask);            

    }

    void scan_for_pfn(struct domain *d, unsigned long xpfn)
    {
        unsigned long pfn, *pt;
        struct list_head *list_ent;
        struct pfn_info *page;
        int i;

        list_ent = d->page_list.next;
        for ( i = 0; (list_ent != &d->page_list); i++ )
        {
            pfn = list_entry(list_ent, struct pfn_info, list) - frame_table;
            page = &frame_table[pfn];
            
            switch ( page->u.inuse.type_info & PGT_type_mask )
            {
            case PGT_l1_page_table:
            case PGT_l2_page_table:
                pt = map_domain_mem(pfn<<PAGE_SHIFT);
                for ( i = 0; i < L1_PAGETABLE_ENTRIES; i++ )
                    if ( (pt[i] & _PAGE_PRESENT) &&
                         ((pt[i] >> PAGE_SHIFT) == xpfn) )
                        printk("     found dom=%d i=%x pfn=%lx t=%x c=%x\n",
                               d->id, i, pfn, page->u.inuse.type_info,
                               page->count_info);
                unmap_domain_mem(pt);           
            }

            list_ent = frame_table[pfn].list.next;
        }

    }

    void scan_for_pfn_remote(unsigned long xpfn)
    {
        struct domain *e;
        for_each_domain ( e )
            scan_for_pfn( e, xpfn );            
    }   

    int i, l1, l2;
    unsigned long pfn;
    struct list_head *list_ent;
    struct pfn_info *page;

    if ( d != current->domain )
        domain_pause(d);
    synchronise_pagetables(~0UL);

    printk("pt base=%lx sh_info=%x\n",
           pagetable_val(d->exec_domain[0]->arch.guest_table)>>PAGE_SHIFT,
           virt_to_page(d->shared_info)-frame_table);
           
    spin_lock(&d->page_alloc_lock);

    audit_pagelist(d);

    /* PHASE 0 */

    list_ent = d->page_list.next;
    for ( i = 0; (list_ent != &d->page_list); i++ )
    {
        pfn = list_entry(list_ent, struct pfn_info, list) - frame_table;       
        page = &frame_table[pfn];

        BUG_ON(page_get_owner(page) != d);

        if ( (page->u.inuse.type_info & PGT_count_mask) >
             (page->count_info & PGC_count_mask) )
            printk("taf > caf %x %x pfn=%lx\n",
                   page->u.inuse.type_info, page->count_info, pfn );
 
#if 0   /* SYSV shared memory pages plus writeable files. */
        if ( (page->u.inuse.type_info & PGT_type_mask) == PGT_writable_page && 
             (page->u.inuse.type_info & PGT_count_mask) > 1 )
        {
            printk("writeable page with type count >1: pfn=%lx t=%x c=%x\n",
                  pfn,
                  page->u.inuse.type_info,
                  page->count_info );
            scan_for_pfn_remote(pfn);
        }
#endif
        if ( (page->u.inuse.type_info & PGT_type_mask) == PGT_none && 
             (page->u.inuse.type_info & PGT_count_mask) > 1 )
        {
            printk("normal page with type count >1: pfn=%lx t=%x c=%x\n",
                  pfn,
                  page->u.inuse.type_info,
                  page->count_info );
        }

        /* Use tlbflush_timestamp to store original type_info. */
        page->tlbflush_timestamp = page->u.inuse.type_info;

        list_ent = frame_table[pfn].list.next;
    }


    /* PHASE 1 */
    if ( pagetable_val(d->exec_domain[0]->arch.guest_table) )
        adjust(&frame_table[pagetable_val(d->exec_domain[0]->arch.guest_table)
                           >>PAGE_SHIFT], -1, 1);

    list_ent = d->page_list.next;
    for ( i = 0; (list_ent != &d->page_list); i++ )
    {
        unsigned long *pt;
        pfn = list_entry(list_ent, struct pfn_info, list) - frame_table;       
        page = &frame_table[pfn];

        BUG_ON(page_get_owner(page) != d);

        switch ( page->u.inuse.type_info & PGT_type_mask )
        {
        case PGT_l2_page_table:

            if ( (page->u.inuse.type_info & PGT_validated) != PGT_validated )
                printk("Audit %d: L2 not validated %x\n",
                       d->id, page->u.inuse.type_info);

            if ( (page->u.inuse.type_info & PGT_pinned) != PGT_pinned )
                printk("Audit %d: L2 not pinned %x\n",
                       d->id, page->u.inuse.type_info);
            else
                adjust( page, -1, 1 );
           
            pt = map_domain_mem( pfn<<PAGE_SHIFT );

            for ( i = 0; i < DOMAIN_ENTRIES_PER_L2_PAGETABLE; i++ )
            {
                if ( pt[i] & _PAGE_PRESENT )
                {
                    unsigned long l1pfn = pt[i]>>PAGE_SHIFT;
                    struct pfn_info *l1page = &frame_table[l1pfn];

                    if ( page_get_owner(l1page) != d )
                    {
                        printk("L2: Skip bizarre page belonging to other "
                               "dom %p\n", page_get_owner(l1page));
                        continue;
                    }
                    
                    if ( (l1page->u.inuse.type_info & PGT_type_mask) ==
                         PGT_l2_page_table )
                        printk("Audit %d: [%x] Found %s Linear PT "
                               "t=%x pfn=%lx\n", d->id, i, 
                               (l1pfn==pfn) ? "Self" : "Other",
                               l1page->u.inuse.type_info,
                               l1pfn);
                    else if ( (l1page->u.inuse.type_info & PGT_type_mask) !=
                              PGT_l1_page_table )
                        printk("Audit %d: [%x] Expected L1 t=%x pfn=%lx\n",
                               d->id, i,
                               l1page->u.inuse.type_info,
                               l1pfn);

                    adjust(l1page, -1, 1);
                }
            }

            unmap_domain_mem(pt);

            break;


        case PGT_l1_page_table:
            
            if ( (page->u.inuse.type_info & PGT_pinned) == PGT_pinned )
                adjust( page, -1, 1 );

            if ( (page->u.inuse.type_info & PGT_validated) != PGT_validated )
                printk("Audit %d: L1 not validated %x\n",
                       d->id, page->u.inuse.type_info);
#if 0
            if ( (page->u.inuse.type_info & PGT_pinned) != PGT_pinned )
                printk("Audit %d: L1 not pinned %x\n",
                       d->id, page->u.inuse.type_info);
#endif
            pt = map_domain_mem( pfn<<PAGE_SHIFT );

            for ( i = 0; i < L1_PAGETABLE_ENTRIES; i++ )
            {
                if ( pt[i] & _PAGE_PRESENT )
                {
                    unsigned long l1pfn = pt[i]>>PAGE_SHIFT;
                    struct pfn_info *l1page = &frame_table[l1pfn];

                    if ( l1pfn < 0x100 )
                    {
                        lowmem_mappings++;
                        continue;
                    }

                    if ( l1pfn > max_page )
                    {
                        io_mappings++;
                        continue;
                    }

                    if ( pt[i] & _PAGE_RW )
                    {

                        if ( (l1page->u.inuse.type_info & PGT_type_mask) ==
                             PGT_l1_page_table ||
                             (l1page->u.inuse.type_info & PGT_type_mask) ==
                             PGT_l2_page_table )
                            printk("Audit %d: [%x] Ilegal RW t=%x pfn=%lx\n",
                                   d->id, i,
                                   l1page->u.inuse.type_info,
                                   l1pfn);

                    }

                    if ( page_get_owner(l1page) != d )
                    {
                        printk("Audit %d: [%lx,%x] Skip foreign page dom=%p "
                               "pfn=%lx c=%08x t=%08x m2p=%lx\n",
                               d->id, pfn, i,
                               page_get_owner(l1page),
                               l1pfn,
                               l1page->count_info,
                               l1page->u.inuse.type_info,
                               machine_to_phys_mapping[l1pfn]);    
                        continue;
                    }

                    adjust(l1page, -1, 0);
                }
            }

            unmap_domain_mem(pt);

            break;
        }       

        list_ent = frame_table[pfn].list.next;
    }

    if ( (io_mappings > 0) || (lowmem_mappings > 0) )
        printk("Audit %d: Found %d lowmem mappings and %d io mappings\n",
               d->id, lowmem_mappings, io_mappings);

    /* PHASE 2 */

    ctot = ttot = 0;
    list_ent = d->page_list.next;
    for ( i = 0; (list_ent != &d->page_list); i++ )
    {
        pfn = list_entry(list_ent, struct pfn_info, list) - frame_table;
        page = &frame_table[pfn];

        switch ( page->u.inuse.type_info & PGT_type_mask)
        {
        case PGT_l1_page_table:
        case PGT_l2_page_table:
            if ( (page->u.inuse.type_info & PGT_count_mask) != 0 )
            {
                printk("Audit %d: type count!=0 t=%x ot=%x c=%x pfn=%lx\n",
                       d->id, page->u.inuse.type_info, 
                       page->tlbflush_timestamp,
                       page->count_info, pfn );
                scan_for_pfn_remote(pfn);
            }
        default:
            if ( (page->count_info & PGC_count_mask) != 1 )
            {
                printk("Audit %d: gen count!=1 (c=%x) t=%x ot=%x pfn=%lx\n",
                       d->id, 
                       page->count_info,
                       page->u.inuse.type_info, 
                       page->tlbflush_timestamp, pfn );
                scan_for_pfn_remote(pfn);
            }
            break;
        }

        list_ent = frame_table[pfn].list.next;
    }

    /* PHASE 3 */
    list_ent = d->page_list.next;
    l1 = l2 = 0;
    for ( i = 0; (list_ent != &d->page_list); i++ )
    {
        unsigned long *pt;
        pfn = list_entry(list_ent, struct pfn_info, list) - frame_table;
        page = &frame_table[pfn];

        switch ( page->u.inuse.type_info & PGT_type_mask )
        {
        case PGT_l2_page_table:
	    l2++;
            if ( (page->u.inuse.type_info & PGT_pinned) == PGT_pinned )
                adjust( page, 1, 1 );          

            pt = map_domain_mem( pfn<<PAGE_SHIFT );

            for ( i = 0; i < DOMAIN_ENTRIES_PER_L2_PAGETABLE; i++ )
            {
                if ( pt[i] & _PAGE_PRESENT )
                {
                    unsigned long l1pfn = pt[i]>>PAGE_SHIFT;
                    struct pfn_info *l1page;

                    if (l1pfn>max_page)
                        continue;

                    l1page = &frame_table[l1pfn];

                    if ( page_get_owner(l1page) == d )
                        adjust(l1page, 1, 1);
                }
            }

            unmap_domain_mem(pt);
            break;

        case PGT_l1_page_table:
	    l1++;
            if ( (page->u.inuse.type_info & PGT_pinned) == PGT_pinned )
                adjust( page, 1, 1 );

            pt = map_domain_mem( pfn<<PAGE_SHIFT );

            for ( i = 0; i < L1_PAGETABLE_ENTRIES; i++ )
            {
                if ( pt[i] & _PAGE_PRESENT )
                {
                    unsigned long l1pfn = pt[i]>>PAGE_SHIFT;
                    struct pfn_info *l1page;

                    if (l1pfn>max_page)
                        continue;

                    l1page = &frame_table[l1pfn];

                    if ( (page_get_owner(l1page) != d) ||
                         (l1pfn < 0x100) || (l1pfn > max_page) )
                        continue;

                    adjust(l1page, 1, 0);
                }
            }

            unmap_domain_mem(pt);
            break;
        }


        page->tlbflush_timestamp = 0;

        list_ent = frame_table[pfn].list.next;
    }


    if ( pagetable_val(d->exec_domain[0]->arch.guest_table) )
        adjust(&frame_table[pagetable_val(
            d->exec_domain[0]->arch.guest_table)>>PAGE_SHIFT], 1, 1);

    spin_unlock(&d->page_alloc_lock);
    printk("Audit %d: Done. ref=%d xenpages=%d pages=%d l1=%d"
           " l2=%d ctot=%d ttot=%d\n", 
           d->id, atomic_read(&d->refcnt), d->xenheap_pages, d->tot_pages,
           l1, l2, ctot, ttot );

    if ( d != current->domain )
        domain_unpause(d);
}

void audit_domains(void)
{
    struct domain *d;
    for_each_domain ( d )
        audit_domain(d);
}

void audit_domains_key(unsigned char key)
{
    audit_domains();
}

>>>>>>> 574a4322
#endif /* NDEBUG */

/*
 * Local variables:
 * mode: C
 * c-set-style: "BSD"
 * c-basic-offset: 4
 * tab-width: 4
 * indent-tabs-mode: nil
 * End:
 */<|MERGE_RESOLUTION|>--- conflicted
+++ resolved
@@ -105,11 +105,7 @@
 
 #ifdef VERBOSE
 #define MEM_LOG(_f, _a...)                           \
-<<<<<<< HEAD
-  printk("DOM%u: MEM_LOG(line=%d) " _f "\n", \
-=======
   printk("DOM%u: (file=mm.c, line=%d) " _f "\n", \
->>>>>>> 574a4322
          current->domain->id , __LINE__ , ## _a )
 #else
 #define MEM_LOG(_f, _a...) ((void)0)
@@ -267,9 +263,11 @@
 
     BUG_ON(unlikely(in_irq()));
 
-<<<<<<< HEAD
     shadow_sync_va(ed, gva);
+
+    TOGGLE_MODE();
     __get_user(l1e, (unsigned long *)&linear_pg_table[l1_linear_offset(gva)]);
+    TOGGLE_MODE();
 
     if ( unlikely(!(l1e & _PAGE_PRESENT)) )
         return 0;
@@ -279,22 +277,15 @@
     if ( unlikely(!VALID_MFN(gmfn)) )
         return 0;
 
-    if ( unlikely(shadow_mode_enabled(d)) )
+    res = get_page_and_type(&frame_table[gmfn], d, PGT_ldt_page);
+
+    if ( !res && unlikely(shadow_mode_enabled(d)) )
     {
         shadow_lock(d);
         shadow_remove_all_write_access(d, gpfn, gmfn);
-    }
-
-    res = get_page_and_type(&frame_table[gmfn], d, PGT_ldt_page);
-
-    if ( unlikely(shadow_mode_enabled(d)) )
+        res = get_page_and_type(&frame_table[gmfn], d, PGT_ldt_page);
         shadow_unlock(d);
-=======
-    TOGGLE_MODE();
-    __get_user(l1e, (unsigned long *)
-               &linear_pg_table[l1_linear_offset(ed->arch.ldt_base) + off]);
-    TOGGLE_MODE();
->>>>>>> 574a4322
+    }
 
     if ( unlikely(!res) )
         return 0;
@@ -1185,14 +1176,6 @@
                  * may be unnecessary (e.g., page was GDT/LDT) but those
                  * circumstances should be very rare.
                  */
-<<<<<<< HEAD
-                struct domain *d = page_get_owner(page);
-
-                // XXX SMP bug?
-                if ( unlikely(NEED_FLUSH(tlbflush_time[d->exec_domain[0]->
-                                                      processor],
-                                         page->tlbflush_timestamp)) )
-=======
                 struct exec_domain *ed;
                 unsigned long mask = 0;
                 for_each_exec_domain ( page_get_owner(page), ed )
@@ -1200,7 +1183,6 @@
                 mask = tlbflush_filter_cpuset(mask, page->tlbflush_timestamp);
 
                 if ( unlikely(mask != 0) )
->>>>>>> 574a4322
                 {
                     perfc_incrc(need_flush_tlb_flush);
                     flush_tlb_mask(mask);
@@ -2122,92 +2104,11 @@
      * XXX When we make this support 4MB superpages we should also deal with 
      * the case of updating L2 entries.
      */
-<<<<<<< HEAD
-    if ( likely(!shadow_mode_enabled(d)) )
-    {
-        if ( unlikely(!mod_l1_entry(&linear_pg_table[l1_linear_offset(va)],
-                                    mk_l1_pgentry(val))) )
-            err = -EINVAL;
-    }
-    else
-    {
-        unsigned long l1mfn;
-
-        if ( unlikely(percpu_info[cpu].foreign &&
-                      (shadow_mode_translate(d) ||
-                       shadow_mode_translate(percpu_info[cpu].foreign))) )
-        {
-            // The foreign domain's pfn's are in a different namespace.
-            // We wouldn't be able to figure out how to (re-)shadow our
-            // gpte without additional context.
-            //
-            domain_crash();
-        }
-    
-        check_pagetable(ed, "pre-va"); /* debug */
-        shadow_lock(d);
-        
-        // This is actually overkill - we don't need to sync the L1 itself,
-        // just everything involved in getting to this L1 (i.e. we need
-        // linear_pg_table[l1_linear_offset(va)] to be in sync)...
-        //
-        __shadow_sync_va(ed, va);
-
-#if 1 /* keep check_pagetables() happy */
-        /*
-         * However, the above doesn't guarantee that there's no snapshot of
-         * the L1 table in question; it just says that the relevant L2 and L1
-         * entries for VA are in-sync.  There might still be a snapshot.
-         *
-         * The checking code in _check_pagetables() assumes that no one will
-         * mutate the shadow of a page that has a snapshot.  It's actually
-         * OK to not sync this page, but it seems simpler to:
-         * 1) keep all code paths the same, and
-         * 2) maintain the invariant for _check_pagetables(), rather than try
-         *    to teach it about this boundary case.
-         * So we flush this L1 page, if it's out of sync.
-         */
-        l1mfn = (l2_pgentry_val(linear_l2_table(ed)[l2_table_offset(va)]) >>
-                 PAGE_SHIFT);
-        if ( mfn_out_of_sync(l1mfn) )
-        {
-            perfc_incrc(extra_va_update_sync);
-            __shadow_sync_mfn(d, l1mfn);
-        }
-#endif /* keep check_pagetables() happy */
-
-        if ( unlikely(__put_user(val, &l1_pgentry_val(
-                                     linear_pg_table[l1_linear_offset(va)]))) )
-            err = -EINVAL;
-        else
-        {
-            // also need to update the shadow
-            unsigned long spte;
-
-            l1pte_propagate_from_guest(d, val, &spte);
-            shadow_set_l1e(va, spte, 0);
-
-            /*
-             * If we're in log-dirty mode then we need to note that we've updated
-             * the PTE in the PT-holding page. We need the machine frame number
-             * for this.
-             */
-            if ( shadow_mode_log_dirty(d) )
-                mark_dirty(d, va_to_l1mfn(ed, va));
-
-            shadow_unlock(d);
-            check_pagetable(ed, "post-va"); /* debug */
-        }
-    }
-=======
-
-    if ( unlikely(!mod_l1_entry(&linear_pg_table[l1_linear_offset(va)],
-                                mk_l1_pgentry(val))) )
+    if ( unlikely(!shadow_mode_enabled(d)) )
+        rc = update_shadow_va_mapping(va, val, ed, d);
+    else if ( unlikely(!mod_l1_entry(&linear_pg_table[l1_linear_offset(va)],
+                                     mk_l1_pgentry(val))) )
         rc = -EINVAL;
-
-    if ( unlikely(shadow_mode_enabled(d)) )
-        update_shadow_va_mapping(va, val, ed, d);
->>>>>>> 574a4322
 
     deferred_ops = percpu_info[cpu].deferred_ops;
     percpu_info[cpu].deferred_ops = 0;
@@ -2569,16 +2470,7 @@
             domain_crash();
         }
         
-<<<<<<< HEAD
-        if ( unlikely(l1_pgentry_val(ol1e) & _PAGE_PRESENT) )
-            put_page_from_l1e(ol1e, d);
-=======
-        if ( unlikely(sl1e != NULL) )
-            l1pte_propagate_from_guest(
-                d, &l1_pgentry_val(nl1e), &l1_pgentry_val(sl1e[i]));
-
         put_page_from_l1e(ol1e, d);
->>>>>>> 574a4322
     }
     unmap_domain_mem(pl1e);
     
@@ -2734,21 +2626,6 @@
 /* Write page fault handler: check if guest is trying to modify a PTE. */
 int ptwr_do_page_fault(unsigned long addr)
 {
-<<<<<<< HEAD
-    struct exec_domain *ed = current;
-    unsigned long    pte, pfn, l2e;
-    struct pfn_info *page;
-    l2_pgentry_t    *pl2e;
-    int              which, cpu = smp_processor_id();
-    u32              l2_idx;
-
-    // not supported in combination with various shadow modes!
-    ASSERT( !shadow_mode_enabled(ed->domain) );
-    
-#ifdef __x86_64__
-    return 0; /* Writable pagetables need fixing for x86_64. */
-#endif
-=======
     unsigned long       pte, pfn, l2e;
     struct pfn_info    *page;
     l2_pgentry_t       *pl2e;
@@ -2756,19 +2633,17 @@
     u32                 l2_idx;
     struct exec_domain *ed = current;
 
+    // not supported in combination with various shadow modes!
+    ASSERT( !shadow_mode_enabled(ed->domain) );
+
     /* Can't use linear_l2_table with external tables. */
     BUG_ON(shadow_mode_external(ed->domain));
->>>>>>> 574a4322
 
     /*
      * Attempt to read the PTE that maps the VA being accessed. By checking for
      * PDE validity in the L2 we avoid many expensive fixups in __get_user().
      */
-<<<<<<< HEAD
     if ( !(l2_pgentry_val(linear_l2_table(ed)[addr>>L2_PAGETABLE_SHIFT]) &
-=======
-    if ( !(l2_pgentry_val(linear_l2_table[addr>>L2_PAGETABLE_SHIFT]) &
->>>>>>> 574a4322
            _PAGE_PRESENT) ||
          __get_user(pte, (unsigned long *)
                     &linear_pg_table[l1_linear_offset(addr)]) )
@@ -2802,26 +2677,14 @@
         goto emulate; /* Urk! This L1 is mapped in multiple L2 slots! */
     l2_idx >>= PGT_va_shift;
 
-<<<<<<< HEAD
-    if ( l2_idx == (addr >> L2_PAGETABLE_SHIFT) )
-    {
-        MEM_LOG("PTWR failure! Pagetable maps itself at %p", addr);
-        domain_crash();
-    }
-=======
     if ( unlikely(l2_idx == (addr >> L2_PAGETABLE_SHIFT)) )
         goto emulate; /* Urk! Pagetable maps itself! */
->>>>>>> 574a4322
 
     /*
      * Is the L1 p.t. mapped into the current address space? If so we call it
      * an ACTIVE p.t., otherwise it is INACTIVE.
      */
-<<<<<<< HEAD
     pl2e = &linear_l2_table(ed)[l2_idx];
-=======
-    pl2e = &linear_l2_table[l2_idx];
->>>>>>> 574a4322
     l2e  = l2_pgentry_val(*pl2e);
     which = PTWR_PT_INACTIVE;
     if ( (l2e >> PAGE_SHIFT) == pfn )
@@ -2865,12 +2728,7 @@
     ptwr_info[cpu].ptinfo[which].l2_idx = l2_idx;
     
     /* For safety, disconnect the L1 p.t. page from current space. */
-<<<<<<< HEAD
     if ( which == PTWR_PT_ACTIVE )
-=======
-    if ( (which == PTWR_PT_ACTIVE) && 
-         likely(!shadow_mode_enabled(ed->domain)) )
->>>>>>> 574a4322
     {
         *pl2e = mk_l2_pgentry(l2e & ~_PAGE_PRESENT);
         flush_tlb(); /* XXX Multi-CPU guests? */
@@ -2966,8 +2824,6 @@
     page = &frame_table[pfn];
 }
 
-<<<<<<< HEAD
-=======
 void audit_pagelist(struct domain *d)
 {
     struct list_head *list_ent;
@@ -2993,437 +2849,6 @@
     }
 }
 
-void audit_domain(struct domain *d)
-{
-    int ttot=0, ctot=0, io_mappings=0, lowmem_mappings=0;
-
-    void adjust (struct pfn_info *page, int dir, int adjtype)
-    {
-        int count = page->count_info & PGC_count_mask;
-
-        if ( adjtype )
-        {
-            int tcount = page->u.inuse.type_info & PGT_count_mask;
-            
-            ttot++;
-
-            tcount += dir;
-
-            if ( tcount < 0 )
-            {
-                /* This will only come out once. */
-                printk("Audit %d: type count whent below zero pfn=%x "
-                       "taf=%x otaf=%x\n",
-                       d->id, page-frame_table,
-                       page->u.inuse.type_info,
-                       page->tlbflush_timestamp);
-            }
-            
-            page->u.inuse.type_info =
-                (page->u.inuse.type_info & ~PGT_count_mask) | 
-                (tcount & PGT_count_mask);
-        }
-
-        ctot++;
-        count += dir;
-        if ( count < 0 )
-        {
-            /* This will only come out once. */
-            printk("Audit %d: general count whent below zero pfn=%x "
-                   "taf=%x otaf=%x\n",
-                   d->id, page-frame_table,
-                   page->u.inuse.type_info,
-                   page->tlbflush_timestamp);
-        }
-            
-        page->count_info =
-            (page->count_info & ~PGC_count_mask) | 
-            (count & PGC_count_mask);            
-
-    }
-
-    void scan_for_pfn(struct domain *d, unsigned long xpfn)
-    {
-        unsigned long pfn, *pt;
-        struct list_head *list_ent;
-        struct pfn_info *page;
-        int i;
-
-        list_ent = d->page_list.next;
-        for ( i = 0; (list_ent != &d->page_list); i++ )
-        {
-            pfn = list_entry(list_ent, struct pfn_info, list) - frame_table;
-            page = &frame_table[pfn];
-            
-            switch ( page->u.inuse.type_info & PGT_type_mask )
-            {
-            case PGT_l1_page_table:
-            case PGT_l2_page_table:
-                pt = map_domain_mem(pfn<<PAGE_SHIFT);
-                for ( i = 0; i < L1_PAGETABLE_ENTRIES; i++ )
-                    if ( (pt[i] & _PAGE_PRESENT) &&
-                         ((pt[i] >> PAGE_SHIFT) == xpfn) )
-                        printk("     found dom=%d i=%x pfn=%lx t=%x c=%x\n",
-                               d->id, i, pfn, page->u.inuse.type_info,
-                               page->count_info);
-                unmap_domain_mem(pt);           
-            }
-
-            list_ent = frame_table[pfn].list.next;
-        }
-
-    }
-
-    void scan_for_pfn_remote(unsigned long xpfn)
-    {
-        struct domain *e;
-        for_each_domain ( e )
-            scan_for_pfn( e, xpfn );            
-    }   
-
-    int i, l1, l2;
-    unsigned long pfn;
-    struct list_head *list_ent;
-    struct pfn_info *page;
-
-    if ( d != current->domain )
-        domain_pause(d);
-    synchronise_pagetables(~0UL);
-
-    printk("pt base=%lx sh_info=%x\n",
-           pagetable_val(d->exec_domain[0]->arch.guest_table)>>PAGE_SHIFT,
-           virt_to_page(d->shared_info)-frame_table);
-           
-    spin_lock(&d->page_alloc_lock);
-
-    audit_pagelist(d);
-
-    /* PHASE 0 */
-
-    list_ent = d->page_list.next;
-    for ( i = 0; (list_ent != &d->page_list); i++ )
-    {
-        pfn = list_entry(list_ent, struct pfn_info, list) - frame_table;       
-        page = &frame_table[pfn];
-
-        BUG_ON(page_get_owner(page) != d);
-
-        if ( (page->u.inuse.type_info & PGT_count_mask) >
-             (page->count_info & PGC_count_mask) )
-            printk("taf > caf %x %x pfn=%lx\n",
-                   page->u.inuse.type_info, page->count_info, pfn );
- 
-#if 0   /* SYSV shared memory pages plus writeable files. */
-        if ( (page->u.inuse.type_info & PGT_type_mask) == PGT_writable_page && 
-             (page->u.inuse.type_info & PGT_count_mask) > 1 )
-        {
-            printk("writeable page with type count >1: pfn=%lx t=%x c=%x\n",
-                  pfn,
-                  page->u.inuse.type_info,
-                  page->count_info );
-            scan_for_pfn_remote(pfn);
-        }
-#endif
-        if ( (page->u.inuse.type_info & PGT_type_mask) == PGT_none && 
-             (page->u.inuse.type_info & PGT_count_mask) > 1 )
-        {
-            printk("normal page with type count >1: pfn=%lx t=%x c=%x\n",
-                  pfn,
-                  page->u.inuse.type_info,
-                  page->count_info );
-        }
-
-        /* Use tlbflush_timestamp to store original type_info. */
-        page->tlbflush_timestamp = page->u.inuse.type_info;
-
-        list_ent = frame_table[pfn].list.next;
-    }
-
-
-    /* PHASE 1 */
-    if ( pagetable_val(d->exec_domain[0]->arch.guest_table) )
-        adjust(&frame_table[pagetable_val(d->exec_domain[0]->arch.guest_table)
-                           >>PAGE_SHIFT], -1, 1);
-
-    list_ent = d->page_list.next;
-    for ( i = 0; (list_ent != &d->page_list); i++ )
-    {
-        unsigned long *pt;
-        pfn = list_entry(list_ent, struct pfn_info, list) - frame_table;       
-        page = &frame_table[pfn];
-
-        BUG_ON(page_get_owner(page) != d);
-
-        switch ( page->u.inuse.type_info & PGT_type_mask )
-        {
-        case PGT_l2_page_table:
-
-            if ( (page->u.inuse.type_info & PGT_validated) != PGT_validated )
-                printk("Audit %d: L2 not validated %x\n",
-                       d->id, page->u.inuse.type_info);
-
-            if ( (page->u.inuse.type_info & PGT_pinned) != PGT_pinned )
-                printk("Audit %d: L2 not pinned %x\n",
-                       d->id, page->u.inuse.type_info);
-            else
-                adjust( page, -1, 1 );
-           
-            pt = map_domain_mem( pfn<<PAGE_SHIFT );
-
-            for ( i = 0; i < DOMAIN_ENTRIES_PER_L2_PAGETABLE; i++ )
-            {
-                if ( pt[i] & _PAGE_PRESENT )
-                {
-                    unsigned long l1pfn = pt[i]>>PAGE_SHIFT;
-                    struct pfn_info *l1page = &frame_table[l1pfn];
-
-                    if ( page_get_owner(l1page) != d )
-                    {
-                        printk("L2: Skip bizarre page belonging to other "
-                               "dom %p\n", page_get_owner(l1page));
-                        continue;
-                    }
-                    
-                    if ( (l1page->u.inuse.type_info & PGT_type_mask) ==
-                         PGT_l2_page_table )
-                        printk("Audit %d: [%x] Found %s Linear PT "
-                               "t=%x pfn=%lx\n", d->id, i, 
-                               (l1pfn==pfn) ? "Self" : "Other",
-                               l1page->u.inuse.type_info,
-                               l1pfn);
-                    else if ( (l1page->u.inuse.type_info & PGT_type_mask) !=
-                              PGT_l1_page_table )
-                        printk("Audit %d: [%x] Expected L1 t=%x pfn=%lx\n",
-                               d->id, i,
-                               l1page->u.inuse.type_info,
-                               l1pfn);
-
-                    adjust(l1page, -1, 1);
-                }
-            }
-
-            unmap_domain_mem(pt);
-
-            break;
-
-
-        case PGT_l1_page_table:
-            
-            if ( (page->u.inuse.type_info & PGT_pinned) == PGT_pinned )
-                adjust( page, -1, 1 );
-
-            if ( (page->u.inuse.type_info & PGT_validated) != PGT_validated )
-                printk("Audit %d: L1 not validated %x\n",
-                       d->id, page->u.inuse.type_info);
-#if 0
-            if ( (page->u.inuse.type_info & PGT_pinned) != PGT_pinned )
-                printk("Audit %d: L1 not pinned %x\n",
-                       d->id, page->u.inuse.type_info);
-#endif
-            pt = map_domain_mem( pfn<<PAGE_SHIFT );
-
-            for ( i = 0; i < L1_PAGETABLE_ENTRIES; i++ )
-            {
-                if ( pt[i] & _PAGE_PRESENT )
-                {
-                    unsigned long l1pfn = pt[i]>>PAGE_SHIFT;
-                    struct pfn_info *l1page = &frame_table[l1pfn];
-
-                    if ( l1pfn < 0x100 )
-                    {
-                        lowmem_mappings++;
-                        continue;
-                    }
-
-                    if ( l1pfn > max_page )
-                    {
-                        io_mappings++;
-                        continue;
-                    }
-
-                    if ( pt[i] & _PAGE_RW )
-                    {
-
-                        if ( (l1page->u.inuse.type_info & PGT_type_mask) ==
-                             PGT_l1_page_table ||
-                             (l1page->u.inuse.type_info & PGT_type_mask) ==
-                             PGT_l2_page_table )
-                            printk("Audit %d: [%x] Ilegal RW t=%x pfn=%lx\n",
-                                   d->id, i,
-                                   l1page->u.inuse.type_info,
-                                   l1pfn);
-
-                    }
-
-                    if ( page_get_owner(l1page) != d )
-                    {
-                        printk("Audit %d: [%lx,%x] Skip foreign page dom=%p "
-                               "pfn=%lx c=%08x t=%08x m2p=%lx\n",
-                               d->id, pfn, i,
-                               page_get_owner(l1page),
-                               l1pfn,
-                               l1page->count_info,
-                               l1page->u.inuse.type_info,
-                               machine_to_phys_mapping[l1pfn]);    
-                        continue;
-                    }
-
-                    adjust(l1page, -1, 0);
-                }
-            }
-
-            unmap_domain_mem(pt);
-
-            break;
-        }       
-
-        list_ent = frame_table[pfn].list.next;
-    }
-
-    if ( (io_mappings > 0) || (lowmem_mappings > 0) )
-        printk("Audit %d: Found %d lowmem mappings and %d io mappings\n",
-               d->id, lowmem_mappings, io_mappings);
-
-    /* PHASE 2 */
-
-    ctot = ttot = 0;
-    list_ent = d->page_list.next;
-    for ( i = 0; (list_ent != &d->page_list); i++ )
-    {
-        pfn = list_entry(list_ent, struct pfn_info, list) - frame_table;
-        page = &frame_table[pfn];
-
-        switch ( page->u.inuse.type_info & PGT_type_mask)
-        {
-        case PGT_l1_page_table:
-        case PGT_l2_page_table:
-            if ( (page->u.inuse.type_info & PGT_count_mask) != 0 )
-            {
-                printk("Audit %d: type count!=0 t=%x ot=%x c=%x pfn=%lx\n",
-                       d->id, page->u.inuse.type_info, 
-                       page->tlbflush_timestamp,
-                       page->count_info, pfn );
-                scan_for_pfn_remote(pfn);
-            }
-        default:
-            if ( (page->count_info & PGC_count_mask) != 1 )
-            {
-                printk("Audit %d: gen count!=1 (c=%x) t=%x ot=%x pfn=%lx\n",
-                       d->id, 
-                       page->count_info,
-                       page->u.inuse.type_info, 
-                       page->tlbflush_timestamp, pfn );
-                scan_for_pfn_remote(pfn);
-            }
-            break;
-        }
-
-        list_ent = frame_table[pfn].list.next;
-    }
-
-    /* PHASE 3 */
-    list_ent = d->page_list.next;
-    l1 = l2 = 0;
-    for ( i = 0; (list_ent != &d->page_list); i++ )
-    {
-        unsigned long *pt;
-        pfn = list_entry(list_ent, struct pfn_info, list) - frame_table;
-        page = &frame_table[pfn];
-
-        switch ( page->u.inuse.type_info & PGT_type_mask )
-        {
-        case PGT_l2_page_table:
-	    l2++;
-            if ( (page->u.inuse.type_info & PGT_pinned) == PGT_pinned )
-                adjust( page, 1, 1 );          
-
-            pt = map_domain_mem( pfn<<PAGE_SHIFT );
-
-            for ( i = 0; i < DOMAIN_ENTRIES_PER_L2_PAGETABLE; i++ )
-            {
-                if ( pt[i] & _PAGE_PRESENT )
-                {
-                    unsigned long l1pfn = pt[i]>>PAGE_SHIFT;
-                    struct pfn_info *l1page;
-
-                    if (l1pfn>max_page)
-                        continue;
-
-                    l1page = &frame_table[l1pfn];
-
-                    if ( page_get_owner(l1page) == d )
-                        adjust(l1page, 1, 1);
-                }
-            }
-
-            unmap_domain_mem(pt);
-            break;
-
-        case PGT_l1_page_table:
-	    l1++;
-            if ( (page->u.inuse.type_info & PGT_pinned) == PGT_pinned )
-                adjust( page, 1, 1 );
-
-            pt = map_domain_mem( pfn<<PAGE_SHIFT );
-
-            for ( i = 0; i < L1_PAGETABLE_ENTRIES; i++ )
-            {
-                if ( pt[i] & _PAGE_PRESENT )
-                {
-                    unsigned long l1pfn = pt[i]>>PAGE_SHIFT;
-                    struct pfn_info *l1page;
-
-                    if (l1pfn>max_page)
-                        continue;
-
-                    l1page = &frame_table[l1pfn];
-
-                    if ( (page_get_owner(l1page) != d) ||
-                         (l1pfn < 0x100) || (l1pfn > max_page) )
-                        continue;
-
-                    adjust(l1page, 1, 0);
-                }
-            }
-
-            unmap_domain_mem(pt);
-            break;
-        }
-
-
-        page->tlbflush_timestamp = 0;
-
-        list_ent = frame_table[pfn].list.next;
-    }
-
-
-    if ( pagetable_val(d->exec_domain[0]->arch.guest_table) )
-        adjust(&frame_table[pagetable_val(
-            d->exec_domain[0]->arch.guest_table)>>PAGE_SHIFT], 1, 1);
-
-    spin_unlock(&d->page_alloc_lock);
-    printk("Audit %d: Done. ref=%d xenpages=%d pages=%d l1=%d"
-           " l2=%d ctot=%d ttot=%d\n", 
-           d->id, atomic_read(&d->refcnt), d->xenheap_pages, d->tot_pages,
-           l1, l2, ctot, ttot );
-
-    if ( d != current->domain )
-        domain_unpause(d);
-}
-
-void audit_domains(void)
-{
-    struct domain *d;
-    for_each_domain ( d )
-        audit_domain(d);
-}
-
-void audit_domains_key(unsigned char key)
-{
-    audit_domains();
-}
-
->>>>>>> 574a4322
 #endif /* NDEBUG */
 
 /*

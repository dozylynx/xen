--- conflicted
+++ resolved
@@ -243,8 +243,6 @@
     }
     shared_info_frame = op.u.getdomaininfo.shared_info_frame;
 
-<<<<<<< HEAD
-=======
     if(ioctxt->flags & XCFLAGS_CONFIGURE)
     {
         if(xcio_configure_domain(ioctxt))
@@ -254,10 +252,6 @@
         }
     }
 
-    if ( (pm_handle = init_pfn_mapper((domid_t)dom)) == NULL )
-        goto out;
-
->>>>>>> 70b10184
     /* Build the pfn-to-mfn table. We choose MFN ordering returned by Xen. */
     if ( get_pfn_list(xc_handle, dom, pfn_to_mfn_table, nr_pfns) != nr_pfns )
     {
